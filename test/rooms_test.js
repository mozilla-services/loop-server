/* This Source Code Form is subject to the terms of the Mozilla Public
 * License, v. 2.0. If a copy of the MPL was not distributed with this
 * file, You can obtain one at http://mozilla.org/MPL/2.0/. */

"use strict";

var expect = require("chai").expect;
var addHawk = require("superagent-hawk");
var supertest = addHawk(require("supertest"));
var sinon = require("sinon");
var expectFormattedError = require("./support").expectFormattedError;
var errors = require("../loop/errno.json");
var Token = require("express-hawkauth").Token;
var hmac = require("../loop/hmac");
var getMiddlewares = require("./support").getMiddlewares;
var encrypt = require('../loop/encrypt').encrypt;

var hekaLogger = require('../loop/logger').hekaLogger;
var loop = require("../loop");
var request = require("request");
var app = loop.app;
var auth = loop.auth;
var validators = loop.validators;
var apiRouter = loop.apiRouter;
var conf = loop.conf;
var storage = loop.storage;
var tokBox = loop.tokBox;

var requireHawkSession = auth.requireHawkSession;
var authenticateWithHawkOrToken = auth.authenticateWithHawkOrToken;

var sessionId = conf.get("fakeCallInfo").session1;
var sessionToken = conf.get("fakeCallInfo").token1;
var user = "alexis@notmyidea.org";
var spurl = "http://notmyidea.org";

var USER_TYPES = require('../loop/constants').USER_TYPES;

/**
 * Generates hawk credentials for the given user and return them.
 *
 * These credentials are valid and match to a firefox account in the database.
 **/
function generateHawkCredentials(storage, user, callback) {
  var token = new Token();
  token.getCredentials(function(tokenId, authKey) {
    var hawkCredentials = {
      id: tokenId,
      key: authKey,
      algorithm: "sha256"
    };
    var hawkIdHmac = hmac(tokenId, conf.get('hawkIdSecret'));
    var userHmac = hmac(user, conf.get('userMacSecret'));
    storage.setHawkSession(hawkIdHmac, authKey, function(err) {
      if (err) throw err;
      storage.setHawkUser(userHmac, hawkIdHmac, function(err) {
        if (err) throw err;
        var encryptedIdentifier = encrypt(tokenId, user);
        storage.setHawkUser(userHmac, hawkIdHmac, function(err) {
          if (err) throw err;
          storage.setHawkUserId(hawkIdHmac, encryptedIdentifier,
            function(err) {
              if (err) throw err;
              callback(hawkCredentials, hawkIdHmac, userHmac);
            });
        });
      });
    });
  });
}

function register(credentials, url, status) {
  var hawkCredentials = credentials.hawkCredentials || credentials;
  if (status === undefined) {
    status = 200;
  }

  return supertest(app)
    .post('/registration')
    .hawk(hawkCredentials)
    .type('json')
    .send({
      "simplePushURLs": {
        "calls": url + "/calls",
        "rooms": url
      }
    })
    .expect(status);
}


function getRoomInfo(credentials, roomToken, status) {
  var req = supertest(app)
    .get('/rooms/' + roomToken)
    .type('json')
    .expect(status || 200);

  if (credentials.token !== undefined) {
    req = req.auth(credentials.token, "");
  } else {
    req = req.hawk(credentials.hawkCredentials || credentials);
  }
  return req;
}

/**
 * Joins the specified room using the given userName.
 **/
function joinWithNewUser(storage, userName, roomToken, callback) {
  generateHawkCredentials(storage, userName, function(credentials) {
    callback(joinRoom(credentials, roomToken, {
      displayName: userName,
      clientMaxSize: 2
    }));
  });
}

function joinRoom(credentials, roomToken, data, status) {
  if (data === undefined) {
    data = {
      displayName: "Alexis",
      clientMaxSize: 2
    };
  }
  data.action = "join";

  var hawkCredentials;

  if (credentials) {
      hawkCredentials = credentials.hawkCredentials || credentials;
  }

  var req = supertest(app)
    .post('/rooms/' + roomToken)
    .send(data)
    .type("json")
    .expect(status || 200);

  if (hawkCredentials && hawkCredentials.hasOwnProperty("id")) {
    req = req.hawk(hawkCredentials);
  }

  return req;
}

var refreshRoom = function(credentials, roomToken, status) {
  var req = supertest(app)
    .post('/rooms/' + roomToken)
    .send({action: "refresh"})
    .type("json")
    .expect(status || 200);

  if (credentials.token !== undefined) {
    req = req.auth(credentials.token, "");
  } else {
    req = req.hawk(credentials.hawkCredentials || credentials);
  }

  return req;
};

var leaveRoom = function(credentials, roomToken, status) {
  var req = supertest(app)
    .post('/rooms/' + roomToken)
    .send({action: "leave"})
    .type("json")
    .expect(status || 204);

  if (credentials.token !== undefined) {
    req = req.auth(credentials.token, "");
  } else {
    req = req.hawk(credentials.hawkCredentials || credentials);
  }

  return req;
};

var createRoom = function(credentials, data, status) {
  if (data === undefined) {
    data = {
      roomOwner: "Alexis",
      roomName: "UX discussion",
      maxSize: "3",
      expiresIn: "10"
    };
  }
  return supertest(app)
    .post('/rooms')
    .type('json')
    .hawk(credentials || credentials.hawkCredentials)
    .send(data)
    .expect(status || 201);
};

var getUserRoomsInfo = function(credentials, version, status) {
  var url = '/rooms';
  if (version !== undefined) {
    url += '?version=' + version;
  }

  return supertest(app)
    .get(url)
    .type('json')
    .hawk(credentials || credentials.hawkCredentials)
    .expect(status || 200);
};

var deleteRoom = function(hawkCredentials, roomToken, status) {
  return supertest(app)
    .delete('/rooms/' + roomToken)
    .hawk(hawkCredentials)
    .expect(status || 204);
};

var deleteRooms = function(hawkCredentials, roomTokens, status) {
  return supertest(app)
    .patch('/rooms')
    .type('json')
    .send({
      deleteRoomTokens: roomTokens
    })
    .hawk(hawkCredentials)
    .expect(status || 207);
};

describe("/rooms", function() {
  var sandbox, hawkCredentials, userHmac, hawkCredentials2, requests, generatedTokens;

  beforeEach(function(done) {
    requests = [];
    generatedTokens = [];
    sandbox = sinon.sandbox.create();

    sandbox.stub(request, "put", function(options) {
      requests.push(options);
    });

    sandbox.stub(tokBox._opentok.default, "createSession",
      function(options, callback) {
        callback(null, {sessionId: sessionId});
      });

    sessionToken = conf.get("fakeCallInfo").token1;
     sandbox.stub(tokBox._opentok.default, "generateToken",
       function(sessionId, options) {
         generatedTokens.push({sessionId: sessionId, options: options});
         return sessionToken;
       });

    generateHawkCredentials(storage, user, function(credentials, id, userMac) {
      hawkCredentials = credentials;
      userHmac = userMac;

      register(hawkCredentials, spurl).end(function(err) {
        if (err) throw err;

        generateHawkCredentials(storage, user,
          function(credentials) {
            hawkCredentials2 = credentials;
            done();
          });
      });
    });
  });

  afterEach(function(done) {
    sandbox.restore();
    storage.drop(done);
  });

  describe("validators", function() {

    describe("#isRoomParticipant", function() {
      apiRouter.post('/is-room-participant', auth.requireHawkSession,
        validators.validateRoomToken, validators.isRoomParticipant,
        function(req, res) {
          res.status(200).json(req.roomStorageData);
        });

      var roomToken, participantCredentials;

      beforeEach(function(done) {

        // Create a room as "Alex" and join as "Natim".
        generateHawkCredentials(storage, "Natim",
          function(credentials) {
            participantCredentials = credentials;
            createRoom(hawkCredentials).end(function(err, res) {
              if (err) throw err;
              roomToken = res.body.roomToken;
              joinRoom(credentials, roomToken)
                .end(done);
            });
          });
      });

      it("should 403 in case user is not a room participant or room owner",
        function(done) {
        generateHawkCredentials(storage, "unknown-user",
          function(credentials) {
            getRoomInfo(credentials, roomToken, 403).end(done);
          });
        });

      it("should 200 ok if the user is a room participant", function(done){
        getRoomInfo(participantCredentials, roomToken, 200).end(done);
      });

      it("should 200 ok if the user is the room owner", function(done) {
        getRoomInfo(hawkCredentials, roomToken, 200).end(done);
      });
    });

    describe("#validateRoomParams", function() {
      apiRouter.post('/validate-room-url', validators.validateRoomParams, function(req, res) {
        res.status(200).json(req.roomRequestData);
      });

      var validateRoomReq;

      beforeEach(function() {
        validateRoomReq = supertest(app)
          .post('/validate-room-url')
          .type('json');
      });

      it("should not fail if all parameters validate", function(done) {
        validateRoomReq.send({
          roomName: "UX Discussion",
          expiresIn: "5",
          roomOwner: "Alexis",
          maxSize: "2"
        })
        .expect(200)
        .end(done);
      });

      it("should use default value if expiresIn parameter is missing",
        function(done) {
          validateRoomReq.send({
            roomName: "UX Discussion",
            roomOwner: "Alexis",
            maxSize: "2"
          })
          .expect(200)
          .end(function(err, res) {
            if (err) throw err;
            expect(res.body.expiresIn).to.eql(conf.get('rooms').defaultTTL);
            done();
          });
        });

      it("should fail if roomName exceeds maxRoomNameSize chars", function(done) {
        validateRoomReq.send({
          roomOwner: "Alexis",
          roomName: "This is too long for loop",
          maxSize: "3"
        })
        .expect(400)
        .end(function(err, res) {
          if (err) throw err;
          expectFormattedError(res, 400, errors.INVALID_PARAMETERS,
            "roomName should be shorter than 15 characters");
          done();
        });
      });

      it("should fail if roomOwner exceeds 100 chars", function(done) {
        validateRoomReq.send({
          roomOwner: "Alexis has a name that's too long",
          roomName: "UX discussion",
          maxSize: "3"
        })
        .expect(400)
        .end(function(err, res) {
          if (err) throw err;
          expectFormattedError(res, 400, errors.INVALID_PARAMETERS,
            "roomOwner should be shorter than 10 characters");
          done();
        });
      });

      it("should fail if expiresIn exceeds the server max value",
        function(done) {
          validateRoomReq.send({
            roomOwner: "Alexis",
            roomName: "UX discussion",
            maxSize: "3",
            expiresIn: "11"
          })
          .expect(400)
          .end(function(err, res) {
            if (err) throw err;
            expectFormattedError(res, 400, errors.INVALID_PARAMETERS,
              "expiresIn cannot be greater than 10");
            done();
          });
        });

      it("should fail if maxSize exceeds the server max value", function(done) {
        validateRoomReq.send({
          roomOwner: "Alexis",
          roomName: "UX discussion",
          maxSize: "4",
          expiresIn: "10"
        })
        .expect(400)
        .end(function(err, res) {
          if (err) throw err;
          expectFormattedError(res, 400, errors.INVALID_PARAMETERS,
            "maxSize cannot be greater than 3");
          done();
        });
      });

      it("should return a 400 if bad-json is sent", function(done) {
        validateRoomReq.send("{bad json]")
        .expect(400)
        .end(done);
      });
    });

    describe("#isRoomOwner", function() {
      apiRouter.get('/should-be-room-owner', function(req, res, next) {
        req.roomStorageData = {roomOwnerHmac: userHmac};
        next();
      }, requireHawkSession, validators.isRoomOwner, function(req, res) {
        res.status(200).json("ok");
      });

      var req;
      beforeEach(function() {
        req = supertest(app).get('/should-be-room-owner');
      });

      it("should return a 403 if user is not a room owner", function(done) {
        // Create a valid hawk session, which is not a room owner.
        generateHawkCredentials(storage, "remy", function(hawkCredentials) {
          req
            .hawk(hawkCredentials)
            .expect(403)
            .end(function(err, res) {
              if (err) throw err;
              expectFormattedError(res, 403, errors.UNDEFINED,
                                  "Authenticated user is not the owner of this room.");
              done();
            });
        });
      });

      it("should return a 200 if user is the room owner", function(done) {
        req
          .hawk(hawkCredentials)
          .expect(200)
          .end(done);
      });

    });

  });

  describe("POST /rooms for room creation", function() {
    var postRoomReq;
    var logs = [];
    var oldMetrics = conf.get("hekaMetrics");

    beforeEach(function() {
      oldMetrics.activated = true;
      conf.set("hekaMetrics", oldMetrics);
      sandbox.stub(hekaLogger, 'info', function(op, log) {
        log.op = op;
        logs.push(log);
      });
      postRoomReq = supertest(app)
        .post('/rooms')
        .type('json')
        .hawk(hawkCredentials);
    });

    afterEach(function() {
      oldMetrics.activated = false;
      conf.set("hekaMetrics", oldMetrics);
      logs = [];
    });

    it("should have the validateRoomParams middleware.", function() {
      expect(getMiddlewares(apiRouter, 'post', '/rooms'))
        .include(validators.validateRoomParams);
    });

    it("should have the requireHawkSession middleware installed", function() {
      expect(getMiddlewares(apiRouter, 'post', '/rooms'))
        .include(requireHawkSession);
    });

    it("should fail in case roomName parameter is missing", function(done) {
      postRoomReq.send({
        roomOwner: "Alexis",
        maxSize: "2"
      })
      .expect(400)
      .end(function(err, res) {
        if (err) throw err;
        expectFormattedError(res, 400, errors.MISSING_PARAMETERS,
                            "Missing: roomName");
        done();
      });
    });

    it("should fail in case roomOwner parameter is missing", function(done) {
      postRoomReq.send({
        roomName: "UX Discussion",
        maxSize: "2"
      })
      .expect(400)
      .end(function(err, res) {
        if (err) throw err;
        expectFormattedError(res, 400, errors.MISSING_PARAMETERS,
                            "Missing: roomOwner");
        done();
      });
    });

    it("should fail in case maxSize parameter is missing", function(done) {
      postRoomReq.send({
        roomOwner: "Alexis",
        roomName: "UX Discussion"
      })
      .expect(400)
      .end(function(err, res) {
        if (err) throw err;
        expectFormattedError(res, 400, errors.MISSING_PARAMETERS,
                            "Missing: maxSize");
        done();
      });
    });

    it("should create the room.", function(done) {
      var startTime = parseInt(Date.now() / 1000, 10);
      supertest(app)
      .post('/rooms')
      .type('json')
      .hawk(hawkCredentials)
      .send({
        roomOwner: "Alexis",
        roomName: "UX discussion",
        maxSize: "3",
        expiresIn: "10"
      })
      .expect(201)
      .end(function(err, res) {
        if (err) throw err;
        expect(res.body.roomToken).to.not.be.undefined;
        expect(res.body.roomUrl).to.eql(
          conf.get('rooms').webAppUrl.replace('{token}', res.body.roomToken));

        expect(res.body.expiresAt).to.equal(startTime + 10 * 3600);

        storage.getRoomData(res.body.roomToken, function(err, roomData) {
          if (err) throw err;

          expect(roomData.expiresAt).to.not.eql(undefined);
          delete roomData.expiresAt;
          expect(roomData.creationTime).to.not.eql(undefined);
          delete roomData.creationTime;
          expect(roomData.updateTime).to.not.eql(undefined);
          delete roomData.updateTime;

          expect(roomData).to.eql({
            apiKey: tokBox._opentok.default.apiKey,
            sessionId: sessionId,
            channel: "default",
            roomName: "UX discussion",
            roomToken: res.body.roomToken,
            maxSize: 3,
            roomOwner: "Alexis",
            expiresIn: 10,
            roomOwnerHmac: userHmac
          });

          expect(requests).to.length(1);
          done();
        });
     });
    });

    it("should handle a specific channel.", function(done) {
      supertest(app)
      .post('/rooms')
      .type('json')
      .hawk(hawkCredentials)
      .send({
        roomOwner: "Alexis",
        roomName: "UX discussion",
        maxSize: "3",
        expiresIn: "10",
        channel: "nightly"
      })
      .expect(201)
      .end(function(err, res) {
        if (err) throw err;
        expect(res.body.roomToken).to.not.be.undefined;
        expect(res.body.roomUrl).to.eql(
          conf.get('rooms').webAppUrl.replace('{token}', res.body.roomToken));

        storage.getRoomData(res.body.roomToken, function(err, roomData) {
          if (err) throw err;
          expect(roomData.channel).to.eql("nightly");
          done();
        });
     });
    });

    it("should log the roomToken", function(done) {
      createRoom(hawkCredentials).end(function(err, postRes) {
        if (err) throw err;
        expect(logs).to.length(1);
        expect(logs[0].roomToken).to.not.be.undefined;
        done();
      });
    });
  });

  describe("GET /rooms/:token", function() {
    it("should have the validateRoomToken middleware.", function() {
      expect(getMiddlewares(apiRouter, 'get', '/rooms/:token'))
        .include(validators.validateRoomToken);
    });

    it("should have the requireHawkSession middleware.", function() {
      expect(getMiddlewares(apiRouter, 'get', '/rooms/:token'))
        .include(authenticateWithHawkOrToken);
    });

    it("should return 200 with public room info if not participating", function(done) {
      createRoom(hawkCredentials, {
        roomOwner: "Mathieu",
        roomName: "UX discussion",
        maxSize: "3",
        expiresIn: "10"
      }).end(function(err, postRes) {
        if (err) throw err;

        var roomToken = postRes.body.roomToken;
        var roomUrl = conf.get('rooms').webAppUrl
          .replace('{token}', roomToken);

        supertest(app)
          .get('/rooms/' + roomToken)
          .type('json')
          .expect(200)
          .end(function(err, getRes) {
            if (err) throw err;
            expect(getRes.body).to.eql({
              roomToken: roomToken,
              roomName: "UX discussion",
              roomOwner: "Mathieu",
              roomUrl: roomUrl
            });
            done();
          });
      });
    });

    it("should return 200 with all room info if participating", function(done) {
      var startTime = parseInt(Date.now() / 1000, 10);
      supertest(app)
        .post('/rooms')
        .type('json')
        .hawk(hawkCredentials)
        .send({
          roomOwner: "Alexis",
          roomName: "UX discussion",
          maxSize: "3",
          expiresIn: "10"
        })
        .expect(201)
        .end(function(err, postRes) {
          if (err) throw err;
          var roomToken = postRes.body.roomToken;
          supertest(app)
            .get('/rooms/' + roomToken)
            .type('json')
            .hawk(hawkCredentials)
            .expect(200)
            .end(function(err, getRes) {
              if (err) throw err;
              expect(getRes.body.creationTime).to.be.gte(startTime);
              expect(getRes.body.ctime).to.be.gte(startTime);
              expect(getRes.body.expiresAt).to.be.gte(startTime + 10 * 3600);

              delete getRes.body.creationTime;
              delete getRes.body.ctime;
              delete getRes.body.expiresAt;

              var roomUrl = conf.get('rooms').webAppUrl
                .replace('{token}', roomToken);

              expect(getRes.body).to.eql({
                roomToken: roomToken,
                roomUrl: roomUrl,
                roomOwner: "Alexis",
                roomName: "UX discussion",
                maxSize: 3,
                clientMaxSize: 3,
                participants: []
              });
              done();
            });
        });
    });

    it("should return 200 with the list of participants if participating", function(done) {
      var roomToken;
      createRoom(hawkCredentials, {
        roomOwner: "Alexis",
        roomName: "UX discussion",
        maxSize: "3",
        expiresIn: "10"
      }).end(function(err, postRes) {
        if (err) throw err;
        roomToken = postRes.body.roomToken;

        joinRoom(hawkCredentials, postRes.body.roomToken).end(function(err) {
          if (err) throw err;
          getRoomInfo(hawkCredentials, postRes.body.roomToken).end(
            function(err, getRes) {
              if (err) throw err;
              expect(getRes.body.participants).to.length(1);
              expect(getRes.body.participants[0].roomConnectionId).to.not.eql(undefined);
              expect(getRes.body.participants[0].hawkIdHmac).to.eql(undefined);
              expect(getRes.body.participants[0].roomConnectionId).to.length(36);
              expect(getRes.body.clientMaxSize).to.eql(2);

              expect(getRes.body.participants[0].account)
                .to.eql("alexis@notmyidea.org");

              expect(getRes.body.participants[0].owner)
                .to.eql(true);

              // Let's join with a second device.
              generateHawkCredentials(storage, "remy@mozilla.com",
                function(remyCredentials) {

                  joinRoom(remyCredentials, postRes.body.roomToken, {
                    displayName: "Remy",
                    clientMaxSize: 20
                  }).end(function(err) {
                    if (err) throw err;
                    getRoomInfo(remyCredentials, roomToken).end(
                      function(err, getRes2) {
                        if (err) throw err;

                        var accounts = getRes2.body.participants.map(function(p) {
                          return [p.account, p.owner];
                        }).sort();

                        expect(accounts).to.length(2);
                        expect(accounts).to.eql([["alexis@notmyidea.org", true],
                                                 ["remy@mozilla.com", false]]);
                        done();
                      });
                  });
                });
            });
        });
      });
    });
  });

  describe("PATCH /rooms/:token", function() {
    it("should have the validateRoomToken middleware.", function() {
      expect(getMiddlewares(apiRouter, 'patch', '/rooms/:token'))
        .include(validators.validateRoomToken);
    });

    it("should have the validateRoomParams middleware.", function() {
      expect(getMiddlewares(apiRouter, 'patch', '/rooms/:token'))
        .include(validators.validateRoomParams);
    });

    it("should have the requireHawkSession middleware.", function() {
      expect(getMiddlewares(apiRouter, 'patch', '/rooms/:token'))
        .include(requireHawkSession);
    });

    it("should have the isRoomOwner middleware.", function() {
      expect(getMiddlewares(apiRouter, 'patch', '/rooms/:token'))
        .include(validators.isRoomOwner);
    });

    it("should not overwrite roomData if no values are provided", function(done) {
      supertest(app)
        .post('/rooms')
        .type('json')
        .hawk(hawkCredentials)
        .send({
          roomOwner: "Alexis",
          roomName: "UX discussion",
          maxSize: "3",
          expiresIn: "10"
        })
        .expect(201)
        .end(function(err, postRes) {
          if (err) throw err;
          requests = [];
          var roomToken = postRes.body.roomToken;
          supertest(app)
            .patch('/rooms/' + roomToken)
            .hawk(hawkCredentials)
            .send({
              roomName: "New name"
            })
            .expect(200)
            .end(function(err) {
              if (err) throw err;
              supertest(app)
                .get('/rooms/' + roomToken)
                .type('json')
                .hawk(hawkCredentials)
                .expect(200)
                .end(function(err, getRes) {
                  if (err) throw err;

                  delete getRes.body.creationTime;
                  delete getRes.body.ctime;
                  delete getRes.body.expiresAt;

                  var roomUrl = conf.get('rooms').webAppUrl
                    .replace('{token}', roomToken);

                  expect(getRes.body).to.eql({
                    roomToken: roomToken,
                    roomUrl: roomUrl,
                    clientMaxSize: 3,
                    maxSize: 3,
                    participants: [],
                    roomName: "New name",
                    roomOwner: "Alexis"
                  });

                  expect(requests).to.length(1);
                  done();
                });
            });
        });
    });

    it("should update the roomData.", function(done) {
      var startTime = parseInt(Date.now() / 1000, 10);
      supertest(app)
        .post('/rooms')
        .type('json')
        .hawk(hawkCredentials)
        .send({
          roomOwner: "Alexis",
          roomName: "UX discussion",
          maxSize: "3",
          expiresIn: "10"
        })
        .expect(201)
        .end(function(err, postRes) {
          if (err) throw err;
          requests = [];
          var updateTime = parseInt(Date.now() / 1000, 10);
          supertest(app)
            .patch('/rooms/' + postRes.body.roomToken)
            .hawk(hawkCredentials)
            .send({
              roomOwner: "Natim",
              roomName: "About UX",
              maxSize: "2",
              expiresIn: "5"
            })
            .expect(200)
            .end(function(err, patchRes) {
              if (err) throw err;
              expect(patchRes.body.expiresAt).to.gte(
                updateTime + 5 * 3600
              );

              var roomToken = postRes.body.roomToken;

              supertest(app)
                .get('/rooms/' + roomToken)
                .type('json')
                .hawk(hawkCredentials)
                .expect(200)
                .end(function(err, getRes) {
                  if (err) throw err;

                  expect(getRes.body.creationTime).to.be.gte(startTime);
                  delete getRes.body.creationTime;

                  expect(getRes.body.ctime).to.be.gte(updateTime);
                  delete getRes.body.ctime;

                  expect(getRes.body.expiresAt).to.be.gte(updateTime + 5 * 3600);
                  delete getRes.body.expiresAt;

                  var roomUrl = conf.get('rooms').webAppUrl
                    .replace('{token}', roomToken);

                  expect(getRes.body).to.eql({
                    roomToken: roomToken,
                    roomUrl: roomUrl,
                    clientMaxSize: 2,
                    maxSize: 2,
                    participants: [],
                    roomName: "About UX",
                    roomOwner: "Natim"
                  });

                  expect(requests).to.length(1);
                  done();
                });
            });
        });
    });
  });

  describe("POST /rooms/:token", function() {
    var token, postReq;
    var logs = [];
    var oldMetrics = conf.get("hekaMetrics");

    beforeEach(function() {
      oldMetrics.activated = true;
      conf.set("hekaMetrics", oldMetrics);
      sandbox.stub(hekaLogger, 'info', function(op, log) {
        log.op = op;
        logs.push(log);
      });
    });

    afterEach(function() {
      oldMetrics.activated = false;
      conf.set("hekaMetrics", oldMetrics);
      logs = [];
    });

    it("should have the validateRoomToken middleware.", function() {
      expect(getMiddlewares(apiRouter, 'post', '/rooms/:token'))
        .include(validators.validateRoomToken);
    });

    it("should have the authenticateWithHawkOrToken middleware.", function() {
      expect(getMiddlewares(apiRouter, 'post', '/rooms/:token'))
        .include(authenticateWithHawkOrToken);
    });


    describe("Using Hawk", function() {

      it("should fail if action is missing", function(done) {
        createRoom(hawkCredentials).end(function(err, res) {
          if (err) throw err;
          var roomToken = res.body.roomToken;
          supertest(app)
            .post('/rooms/' + roomToken)
            .type('json')
            .hawk(hawkCredentials)
            .send({})
            .expect(400)
            .end(function(err, res) {
              if (err) throw err;
              expectFormattedError(res, 400, errors.MISSING_PARAMETERS,
                "action should be one of join, refresh, leave");
              done();
            });
        });
      });

      describe("Handle 'join'", function() {
        it("should log the roomConnectionId", function(done) {
          createRoom(hawkCredentials).end(function(err, postRes) {
            if (err) throw err;
            var roomToken = postRes.body.roomToken;
            joinRoom(hawkCredentials, roomToken).end(function(err) {
              if (err) throw err;
              expect(logs).to.length(2);
              expect(logs[1].roomConnectionId).to.not.be.undefined;
              done();
            });
          });
        });

        it("should log the accurate number of participants", function(done) {
          createRoom(hawkCredentials).end(function(err, postRes) {
            if (err) throw err;
            var roomToken = postRes.body.roomToken;
            joinRoom(hawkCredentials, roomToken).end(function(err) {
<<<<<<< HEAD
              if (err) throw err;
              expect(logs).to.length(2);
              expect(logs[1].participants).to.eql(1);
              done();
            });
          });
        });

        it("should log the sessionId and sessionToken", function(done) {
          createRoom(hawkCredentials).end(function(err, postRes) {
            if (err) throw err;
            var roomToken = postRes.body.roomToken;
            joinRoom(hawkCredentials, roomToken).end(function(err, res) {
=======
>>>>>>> 9dbaade3
              if (err) throw err;
              expect(logs).to.length(2);
              expect(logs[1].sessionId).to.not.be.undefined;
              expect(logs[1].sessionToken).to.not.be.undefined;
              done();
            });
          });
        });

        it("should log the user type", function(done) {
          createRoom(hawkCredentials).end(function(err, postRes) {
            if (err) throw err;
            var roomToken = postRes.body.roomToken;
            expect(logs).to.length(1);
            expect(logs[0].userType).to.eql(USER_TYPES.REGISTERED);
            joinRoom(hawkCredentials, roomToken).end(function(err) {
              if (err) throw err;
              expect(logs).to.length(2);
              expect(logs[1].userType).to.eql(USER_TYPES.REGISTERED);
              done();
            });
          });
        });

        it("should fail if params are missing.", function(done) {
        createRoom(hawkCredentials).end(function(err, res) {
          if (err) throw err;
          var roomToken = res.body.roomToken;
          supertest(app)
            .post('/rooms/' + roomToken)
            .type('json')
            .hawk(hawkCredentials)
            .send({
              action: "join"
            })
            .expect(400)
            .end(function(err, res) {
              if (err) throw err;
              expectFormattedError(res, 400, errors.MISSING_PARAMETERS,
                "Missing: displayName, clientMaxSize");
                done();
              });
            });
        });

        it("should return new participant information.", function(done) {
          createRoom(hawkCredentials).end(function(err, res) {
            if (err) throw err;
            var roomToken = res.body.roomToken;
            joinRoom(hawkCredentials, roomToken, {
              action: "join",
              clientMaxSize: 10,
              displayName: "Natim"
            }).end(function(err, res) {
              if (err) throw err;
              expect(res.body).to.eql({
                "apiKey": tokBox._opentok.default.apiKey,
                "expires": conf.get("rooms").participantTTL,
                "sessionId": sessionId,
                "sessionToken": sessionToken
              });
              storage.getRoomParticipants(roomToken, function(err, participants) {
                if (err) throw err;
                expect(participants).to.length(1);
                done();
              });
            });
          });
        });

        it("should reject new participant if new participant clientMaxSize is " +
           "lower or equal to the current number of participants.", function(done) {
             createRoom(hawkCredentials).end(function(err, res) {
               if (err) throw err;
               var roomToken = res.body.roomToken;
               joinRoom(hawkCredentials, roomToken).end(function(err) {
                 if (err) throw err;
                 generateHawkCredentials(storage, 'Natim', function(natimCredentials) {
                   joinRoom(natimCredentials, roomToken, {
                       displayName: "Natim",
                       clientMaxSize: 1
                   }, 400).end(function(err, res) {
                     if (err) throw err;
                     expectFormattedError(
                       res, 400, errors.CLIENT_REACHED_CAPACITY,
                       "Too many participants in the room for you to handle."
                     );
                     done();
                   });
                 });
               });
             });
           });

        it("should reject new participant if the room clientMaxSize is already reached.",
          function(done) {
            createRoom(hawkCredentials).end(function(err, res) {
               if (err) throw err;
               var roomToken = res.body.roomToken;
               // Alexis joins
               joinRoom(hawkCredentials, roomToken).end(function(err) {
                 if (err) throw err;
                 generateHawkCredentials(storage, 'Natim', function(natimCredentials) {
                   // Natim joins
                   joinRoom(natimCredentials, roomToken, {
                       displayName: "Natim",
                       clientMaxSize: 2
                   }, 200).end(function(err) {
                     if (err) throw err;
                     generateHawkCredentials(storage, 'Julie', function(julieCredentials) {
                       // Julie tries to joins
                       joinRoom(julieCredentials, roomToken, {
                         displayName: "Julie",
                         clientMaxSize: 3
                       }, 400).end(function(err, res) {
                         if (err) throw err;
                         expectFormattedError(
                           res, 400, errors.ROOM_FULL,
                           "The room is full."
                         );
                         done();
                       });
                     });
                   });
                 });
               });
             });
          });

        it("should keep a spot for the room owner in a room", function(done){
          createRoom(hawkCredentials, {
            roomOwner: "Alexis",
            roomName: "UX discussion",
            maxSize: "2",
            expiresIn: "10"
          }).end(function(err, res) {
            if (err) throw err;
            var roomToken = res.body.roomToken;
            joinWithNewUser(storage, 'user1', roomToken, function(res) {
              res.end(function(err) {
                if (err) throw err;
                joinWithNewUser(storage, 'user2', roomToken, function(res) {
                  res.expect(400).end(function(err) {
                    if (err) throw err;
                    joinRoom(hawkCredentials, roomToken).end(done);
                  });
                });
              });
            });
          });
        });

        it("a user should be able to join after the room owner", function(done){
          createRoom(hawkCredentials, {
            roomOwner: "Alexis",
            roomName: "UX discussion",
            maxSize: "2",
            expiresIn: "10"
          }).end(function(err, res) {
            if (err) throw err;
            var roomToken = res.body.roomToken;
            joinRoom(hawkCredentials, roomToken).end(function(err) {
              if (err) throw err;
              joinWithNewUser(storage, 'user1', roomToken, function(res) {
                res.expect(200).end(done);
              });
            });
          });
        });


        it("should notify all the room owner devices.", function(done) {
            register(hawkCredentials2, spurl + "2").end(function(err) {
              if (err) throw err;
              createRoom(hawkCredentials).end(function(err, res) {
                if (err) throw err;
                var roomToken = res.body.roomToken;
                generateHawkCredentials(storage, 'Julie', function(julieCredentials) {
                  var joinTime = parseInt(Date.now() / 1000, 10);
                  requests = [];
                  joinRoom(julieCredentials, roomToken).end(function(err) {
                    if (err) throw err;
                    expect(requests).to.length(2);
                    expect(requests[0].url).to.match(/http:\/\/notmyidea/);
                    expect(requests[0].form.version).to.gte(joinTime);
                    done();
                  });
                });
              });
            });
        });

        it("should extends the room ttl.", function(done) {
          createRoom(hawkCredentials).end(function(err, res) {
            if (err) throw err;
            var roomToken = res.body.roomToken;
            generateHawkCredentials(storage, 'Julie', function(julieCredentials) {
              var joinTime = parseInt(Date.now() / 1000, 10);
              requests = [];
              joinRoom(julieCredentials, roomToken).end(function(err) {
                if (err) throw err;
                getRoomInfo(hawkCredentials, roomToken).end(function(err, res) {
                  if (err) throw err;
                  expect(res.body.ctime).to.be.gte(joinTime);
                  expect(res.body.expiresAt).to.be.gte(
                    joinTime + conf.get('rooms').extendTTL * 3600);
                  done();
                });
              });
            });
          });
        });

        it("should notify the room owner when a participant expires",
        function(done) {
          var participantTTL = conf.get('rooms').participantTTL;
          sandbox.stub()
          createRoom(hawkCredentials, {
            roomOwner: "Alexis",
            roomName: "UX discussion",
            maxSize: "2",
            expiresIn: "10"
          }).end(function(err, res) {
            if (err) throw err;
            var roomToken = res.body.roomToken;
            joinWithNewUser(storage, 'user1', roomToken, function(res) {
              res.end(function(err) {
                if (err) throw err;
                // Wait a bit for the key to expire. We should get a
                // SP notification.
                setTimeout(function() {
                  expect(requests).to.length(3);
                  done();
                }, participantTTL * 1000 + 500);
              });
            });
          });
        });

        it("should use the moderator role when creation room owner session token",
        function(done){
          createRoom(hawkCredentials, {
            roomOwner: "Alexis",
            roomName: "UX discussion",
            maxSize: "2",
            expiresIn: "10"
          }).end(function(err, res) {
            if (err) throw err;
            var roomToken = res.body.roomToken;
            joinWithNewUser(storage, 'user1', roomToken, function(res) {
              res.end(function(err) {
                if (err) throw err;
                expect(generatedTokens[0].options.role).to.eql('publisher');
                joinRoom(hawkCredentials, roomToken).end(function(err) {
                  if (err) throw err;
                  expect(generatedTokens[1].options.role).to.eql('moderator');
                  done();
                });
              });
            });
          });
        });
      });

      describe("Handle 'refresh'", function() {
        var clock;

        // Should touch the participant expiracy
        beforeEach(function() {
          clock = sinon.useFakeTimers(Date.now());
        });

        afterEach(function() {
          clock.restore();
        });

        it("should log the roomConnectionId", function(done) {
          createRoom(hawkCredentials).end(function(err, postRes) {
            if (err) throw err;
            var roomToken = postRes.body.roomToken;
            joinRoom(hawkCredentials, roomToken).end(function(err) {
              if (err) throw err;
              refreshRoom(hawkCredentials, roomToken).end(function(err) {
                if (err) throw err;
                expect(logs).to.length(3);
                expect(logs[2].roomConnectionId).to.not.be.undefined;
                done();
              });
            });
          });
        });

        it("should log the accurate number of participants", function(done) {
          createRoom(hawkCredentials).end(function(err, postRes) {
            if (err) throw err;
            var roomToken = postRes.body.roomToken;
            joinRoom(hawkCredentials, roomToken).end(function(err) {
              if (err) throw err;
              refreshRoom(hawkCredentials, roomToken).end(function(err) {
                if (err) throw err;
                expect(logs).to.length(3);
                expect(logs[2].participants).to.eql(1);
                done();
              });
            });
          });
        });

        it("should touch the participant and return the next expiration.",
          function(done) {
            var startTime = parseInt(Date.now() / 1000, 10);
            createRoom(hawkCredentials).end(function(err, res) {
              if (err) throw err;
              var roomToken = res.body.roomToken;
              joinRoom(hawkCredentials, roomToken).end(function(err) {
                if (err) throw err;
                clock.tick(1000);
                refreshRoom(hawkCredentials, roomToken).end(function(err) {
                  if (err) throw err;
                  getRoomInfo(hawkCredentials, roomToken).end(function(err, res) {
                    if (err) throw err;
                    expect(res.body.creationTime).to.be.gte(startTime);
                    done();
                  });
                });
              });
            });
          });
      });

      describe("Handle 'leave'", function() {
        it("should log the roomConnectionId", function(done) {
          createRoom(hawkCredentials).end(function(err, postRes) {
            if (err) throw err;
            var roomToken = postRes.body.roomToken;
            joinRoom(hawkCredentials, roomToken).end(function(err) {
              if (err) throw err;
              leaveRoom(hawkCredentials, roomToken).end(function(err) {
                if (err) throw err;
                expect(logs).to.length(3);
                expect(logs[2].roomConnectionId).to.not.be.undefined;
                done();
              });
            });
          });
        });

        it("should log the accurate number of participants", function(done) {
          createRoom(hawkCredentials).end(function(err, postRes) {
            if (err) throw err;
            var roomToken = postRes.body.roomToken;
            joinRoom(hawkCredentials, roomToken).end(function(err) {
              if (err) throw err;
              leaveRoom(hawkCredentials, roomToken).end(function(err) {
                if (err) throw err;
                expect(logs).to.length(3);
                expect(logs[2].participants).to.eql(0);
                done();
              });
            });
          });
        });


        it("should remove the participant from the room.", function(done) {
          createRoom(hawkCredentials).end(function(err, res) {
            if (err) throw err;
            var roomToken = res.body.roomToken;
            joinRoom(hawkCredentials, roomToken).end(function(err) {
              if (err) throw err;
              leaveRoom(hawkCredentials, roomToken).end(function(err) {
                if (err) throw err;
                getRoomInfo(hawkCredentials, roomToken).end(
                  function(err, getRes) {
                    if (err) throw err;
                    expect(getRes.body.participants).to.length(0);
                    done();
                  });
              });
            });
          });
        });

        it("should notify all the room owner devices.", function(done) {
          register(hawkCredentials, "http://notmyidea.org").end(function(err) {
            if (err) throw err;
            register(hawkCredentials2, "http://notmyidea2.org").end(function(err) {
              if (err) throw err;
              createRoom(hawkCredentials).end(function(err, res) {
                if (err) throw err;
                var roomToken = res.body.roomToken;
                generateHawkCredentials(storage, 'Julie', function(julieCredentials) {
                  joinRoom(julieCredentials, roomToken).end(function(err) {
                    if (err) throw err;
                    requests = [];
                    var leaveTime = parseInt(Date.now() / 1000, 10);
                    leaveRoom(julieCredentials, roomToken).end(function(err) {
                      if (err) throw err;
                      expect(requests).to.length(2);
                      expect(requests[0].url).to.match(/http:\/\/notmyidea/);
                      expect(requests[0].form.version).to.gte(leaveTime);
                      done();
                    });
                  });
                });
              });
            });
          });
        });
      });
    });

    describe("Using Token", function() {
      beforeEach(function(done) {
        supertest(app)
          .post('/rooms')
          .type('json')
          .hawk(hawkCredentials)
          .send({
            roomOwner: "Alexis",
            roomName: "UX discussion",
            maxSize: "3",
            expiresIn: "10"
          })
          .expect(201)
          .end(function(err, postRes) {
            if (err) throw err;
            token = postRes.body.roomToken;
            postReq = supertest(app)
              .post('/rooms/' + token)
              .type('json');
            done();
          });
      });

      it("should fails if action is missing", function(done) {
       postReq
          .send({})
          .expect(400)
          .end(function(err, res) {
            if (err) throw err;
            expectFormattedError(res, 400, errors.MISSING_PARAMETERS,
                                "action should be one of join, refresh, leave");
            done();
          });
      });

      describe("Handle 'join'", function() {

        it("should fail if params are missing.", function(done) {
          postReq
            .send({
              action: "join"
            })
            .expect(400)
            .end(function(err, res) {
              if (err) throw err;
              expectFormattedError(res, 400, errors.MISSING_PARAMETERS,
                                  "Missing: displayName, clientMaxSize");
              done();
            });
        });

        it("should log the user type", function(done) {
          postReq
            .send({
              action: "join",
              clientMaxSize: 10,
              displayName: "Natim"
            })
            .expect(200)
            .end(function(err) {
              if (err) throw err;
              expect(logs).to.length(2);
              expect(logs[1].userType).to.eql(USER_TYPES.UNAUTHENTICATED);
              done();
            });
        });

        it("should return new participant information.", function(done) {
          postReq
            .send({
              action: "join",
              clientMaxSize: 10,
              displayName: "Natim"
            })
            .expect(200)
            .end(function(err, res) {
              if (err) throw err;
              expect(res.body).to.eql({
                "apiKey": tokBox._opentok.default.apiKey,
                "expires": conf.get("rooms").participantTTL,
                "sessionId": sessionId,
                "sessionToken": sessionToken
              });
              storage.getRoomParticipants(token, function(err, participants) {
                if (err) throw err;
                expect(participants).to.length(1);
                done();
              });
            });
        });

        it("should reject new participant if new participant clientMaxSize is " +
           "lower or equal to the current number of participants.", function(done) {
             createRoom(hawkCredentials).end(function(err, res) {
               if (err) throw err;
               var roomToken = res.body.roomToken;
               joinRoom(hawkCredentials, roomToken).end(function(err) {
                 if (err) throw err;
                 joinRoom(null, roomToken, {
                   displayName: "Natim",
                   clientMaxSize: 1
                 }, 400).end(function(err, res) {
                   if (err) throw err;
                   expectFormattedError(
                     res, 400, errors.CLIENT_REACHED_CAPACITY,
                     "Too many participants in the room for you to handle."
                   );
                   done();
                 });
               });
             });
           });

        it("should reject new participant if the room clientMaxSize is already reached.",
          function(done) {
            createRoom(hawkCredentials).end(function(err, res) {
               if (err) throw err;
               var roomToken = res.body.roomToken;
               // Alexis joins
               joinRoom(hawkCredentials, roomToken).end(function(err) {
                 if (err) throw err;
                 sessionToken = conf.get("fakeCallInfo").token2;
                 // Natim joins
                 joinRoom(null, roomToken, {
                   displayName: "Natim",
                   clientMaxSize: 2
                 }, 200).end(function(err) {
                   if (err) throw err;
                   sessionToken = conf.get("fakeCallInfo").token3;
                   // Julie tries to joins
                   joinRoom(null, roomToken, {
                     displayName: "Julie",
                     clientMaxSize: 3
                   }, 400).end(function(err, res) {
                     if (err) throw err;
                     expectFormattedError(
                       res, 400, errors.ROOM_FULL,
                       "The room is full."
                     );
                     done();
                   });
                 });
               });
             });
          });

        it("should notify all the room owner devices.", function(done) {
            register(hawkCredentials2, spurl + "2").end(function(err) {
              if (err) throw err;
              createRoom(hawkCredentials).end(function(err, res) {
                if (err) throw err;
                var roomToken = res.body.roomToken;
                requests = [];
                var joinTime = parseInt(Date.now() / 1000, 10);
                joinRoom(null, roomToken).end(function(err) {
                  if (err) throw err;
                  expect(requests).to.length(2);
                  expect(requests[0].url).to.match(/http:\/\/notmyidea/);
                  expect(requests[0].form.version).to.gte(joinTime);
                  done();
                });
              });
            });
        });
      });

      describe("Handle 'refresh'", function() {
        var clock;

        // Should touch the participant expiracy
        beforeEach(function() {
          clock = sinon.useFakeTimers(Date.now());
        });

        afterEach(function() {
          clock.restore();
        });

        it("should reject an unauthenticated user with a 401.",
          function(done) {
            createRoom(hawkCredentials).end(function(err, res) {
              if (err) throw err;
              var roomToken = res.body.roomToken;
              supertest(app)
                .post('/rooms/' + roomToken)
                .send({action: "refresh"})
                .type("json")
                .expect(401)
                .end(done);
            });
          });

        it("should log the user type", function(done) {
          createRoom(hawkCredentials).end(function(err, res) {
            if (err) throw err;
            var roomToken = res.body.roomToken;
            joinRoom(null, roomToken).end(function(err) {
              if (err) throw err;
              expect(logs).to.length(3);
              expect(logs[2].userType).to.eql(USER_TYPES.UNAUTHENTICATED);
              done();
            });
          });
        });

        it("should touch the participant and return the next expiration.",
          function(done) {
            var startTime = parseInt(Date.now() / 1000, 10);
            createRoom(hawkCredentials).end(function(err, res) {
              if (err) throw err;
              var roomToken = res.body.roomToken;
              joinRoom(null, roomToken).end(function(err, res) {
                if (err) throw err;
                var credentials = {
                  token: res.body.sessionToken
                };
                clock.tick(1000);
                refreshRoom(credentials, roomToken).end(function(err) {
                  if (err) throw err;
                  getRoomInfo(credentials, roomToken).end(function(err, res) {
                    if (err) throw err;
                    expect(res.body.creationTime).to.be.gte(startTime);
                    done();
                  });
                });
              });
            });
          });
      });

      describe("Handle 'leave'", function() {
        it("should remove the participant from the room.", function(done) {
          createRoom(hawkCredentials).end(function(err, res) {
            if (err) throw err;
            var roomToken = res.body.roomToken;
            joinRoom(null, roomToken).end(function(err, res) {
              if (err) throw err;
              var credentials = {
                token: res.body.sessionToken
              };
              leaveRoom(credentials, roomToken).end(function(err) {
                if (err) throw err;
                getRoomInfo(credentials, roomToken).expect(401).end(done);
              });
            });
          });
        });

        it("should notify all the room owner devices.", function(done) {
          register(hawkCredentials, "http://notmyidea.org").end(function(err) {
            if (err) throw err;
            register(hawkCredentials2, "http://notmyidea2.org").end(function(err) {
              if (err) throw err;
              createRoom(hawkCredentials).end(function(err, res) {
                if (err) throw err;
                var roomToken = res.body.roomToken;
                generateHawkCredentials(storage, 'Julie', function(julieCredentials) {
                  joinRoom(julieCredentials, roomToken).end(function(err) {
                    if (err) throw err;
                    requests = [];
                    var leaveTime = parseInt(Date.now() / 1000, 10);
                    leaveRoom(julieCredentials, roomToken).end(function(err) {
                      if (err) throw err;
                      expect(requests).to.length(2);
                      expect(requests[0].url).to.match(/http:\/\/notmyidea/);
                      expect(requests[0].form.version).to.gte(leaveTime);
                      done();
                    });
                  });
                });
              });
            });
          });
        });
      });
    });

    it("should expire participants automatically.", function(done) {
      var participantTTL = conf.get('rooms').participantTTL;

      createRoom(hawkCredentials).end(function(err, res) {
        if (err) throw err;
        var roomToken = res.body.roomToken;
        generateHawkCredentials(storage, 'Julie',
          function(julieCredentials, julieHawkIdHmac) {
            joinRoom(julieCredentials, roomToken).end(function(err) {
              if (err) throw err;
              // Touch the participant value for a small time.
              storage.touchRoomParticipant(roomToken, julieHawkIdHmac,
                participantTTL, function(err, success) {
                  if (err) throw err;
                  expect(success).to.eql(true);
                  getRoomInfo(hawkCredentials, roomToken).end(
                    function(err, res) {
                      if (err) throw err;
                      expect(res.body.participants).to.length(1);
                      // We have no other choice than setting a setTimeout here
                      // since we rely on redis.
                      setTimeout(function() {
                        getRoomInfo(hawkCredentials, roomToken).end(
                          function(err, res) {
                            if (err) throw err;
                            expect(res.body.participants).to.length(0);
                            done();
                          });
                      }, participantTTL * 1000 + 150);
                    });
                });
            });
          });
      });
    });
  });

  describe("DELETE /rooms/:token", function() {
    it("should have the validateRoomToken middleware.", function() {
      expect(getMiddlewares(apiRouter, 'delete', '/rooms/:token'))
        .include(validators.validateRoomToken);
    });

    it("should have the requireHawkSession middleware.", function() {
      expect(getMiddlewares(apiRouter, 'delete', '/rooms/:token'))
        .include(requireHawkSession);
    });

    it("should have the isRoomOwner middleware.", function() {
      expect(getMiddlewares(apiRouter, 'delete', '/rooms/:token'))
        .include(validators.isRoomOwner);
    });

    it("should clear the participants list", function(done) {
      createRoom(hawkCredentials).end(function(err, res) {
        if (err) throw err;
        var roomToken = res.body.roomToken;

        joinRoom(hawkCredentials, roomToken).end(function(err) {
          if (err) throw err;
          deleteRoom(hawkCredentials, roomToken).end(function(err) {
            if (err) throw err;
            storage.getRoomParticipants(roomToken, function(err, participants) {
              if (err) throw err;
              expect(participants).to.length(0);
              done();
            });
          });
        });
      });
    });

    it("should delete room if the user is the room owner", function(done) {
      createRoom(hawkCredentials).end(function(err, res) {
        if (err) throw err;
        var roomToken = res.body.roomToken;
        requests = [];
        deleteRoom(hawkCredentials, roomToken).end(function(err) {
          if (err) throw err;
          expect(requests).to.length(1);
          getRoomInfo(hawkCredentials, roomToken, 404).end(done);
        });
      });
    });
  });

  describe("PATCH /rooms", function() {
    it("should have the requireHawkSession middleware.", function() {
      expect(getMiddlewares(apiRouter, 'patch', '/rooms'))
        .include(requireHawkSession);
    });

    it("should clear the participants list", function(done) {
      createRoom(hawkCredentials).end(function(err, res) {
        if (err) throw err;
        var roomToken = res.body.roomToken;

        joinRoom(hawkCredentials, roomToken).end(function(err) {
          if (err) throw err;
          deleteRooms(hawkCredentials, [roomToken]).end(function(err) {
            if (err) throw err;
            storage.getRoomParticipants(roomToken, function(err, participants) {
              if (err) throw err;
              expect(participants).to.length(0);
              done();
            });
          });
        });
      });
    });

    it("should delete rooms if the user is the room owner", function(done) {
      createRoom(hawkCredentials).end(function(err, res) {
        if (err) throw err;
        var roomToken = res.body.roomToken;
        createRoom(hawkCredentials).end(function(err, res) {
          if (err) throw err;
          var roomToken2 = res.body.roomToken;
          requests = [];
          deleteRooms(hawkCredentials, [roomToken, roomToken2]).end(function(err) {
            if (err) throw err;
            expect(requests).to.length(1);
            getRoomInfo(hawkCredentials, roomToken, 404).end(function(err) {
              if (err) throw err;
              getRoomInfo(hawkCredentials, roomToken2, 404).end(done);
            });
          });
        });
      });
    });

    it("should return a 404 if no room where found", function(done) {
      createRoom(hawkCredentials).end(function(err, res) {
        if (err) throw err;
        var roomToken = res.body.roomToken;
        createRoom(hawkCredentials).end(function(err, res) {
          if (err) throw err;
          var roomToken2 = res.body.roomToken;
          deleteRooms(hawkCredentials, [roomToken, roomToken2]).end(function(err, res) {
            if (err) throw err;
            var data = {responses: {}};
            data.responses[roomToken] = {code: 200};
            data.responses[roomToken2] = {code: 200};
            expect(res.body).to.eql(data);

            deleteRooms(hawkCredentials, [roomToken, roomToken2], 404).end(function(err, res2) {
              if (err) throw err;
              var data = {responses: {}};
              data.responses[roomToken] = {code: 404, errno: 105, error: "Room not found."};
              data.responses[roomToken2] = {code: 404, errno: 105, error: "Room not found."};
              expect(res2.body).to.eql(data);
              done();
            });
          });
        });
      });
    });

    it("should return a 207 if some room where found and other not", function(done) {
      createRoom(hawkCredentials).end(function(err, res) {
        if (err) throw err;
        var roomToken = res.body.roomToken;
        deleteRooms(hawkCredentials, [roomToken, "foobar"], 207).end(function(err, res) {
          if (err) throw err;
          var data = {responses: {
            "foobar": {code: 404, errno: 105, error: "Room not found."}
          }};
          data.responses[roomToken] = {code: 200};
          expect(res.body).to.eql(data);
          done();
        });
      });
    });

    it("should return a 400 if no room where sent.", function(done) {
      deleteRooms(hawkCredentials, [], 400).end(function(err, res) {
          if (err) throw err;
          expectFormattedError(res, 400, errors.INVALID_PARAMETERS,
            "deleteRoomTokens should not be empty.");
          done();
      });
    });

    it("should return a 503 in case of storage error.", function(done) {
      sandbox.stub(storage, "getUserRooms", function(roomTokens, callback) {
        callback("error");
      });

      deleteRooms(hawkCredentials, ["foo"], 503).end(function(err, res) {
          if (err) throw err;
          expectFormattedError(res, 503, errors.BACKEND,
            "Service Unavailable");
          done();
      });
    });
  });

  describe("GET /rooms", function() {
    var clock;

    beforeEach(function() {
      clock = sinon.useFakeTimers(Date.now());
    });

    afterEach(function() {
      clock.restore();
    });

    it("should return the list of user rooms with current number of " +
      "participants", function(done) {
        var startTime = parseInt(Date.now() / 1000, 10);
        createRoom(hawkCredentials).end(function(err, res) {
          if (err) throw err;
          var roomToken = res.body.roomToken;
          joinRoom(hawkCredentials, roomToken).end(function(err) {
            if (err) throw err;
            getUserRoomsInfo(hawkCredentials).end(
              function(err, res) {
                if (err) throw err;
                expect(res.body).to.length(1);
                expect(res.body[0].ctime).to.be.gte(startTime);
                expect(res.body[0].creationTime).to.be.gte(startTime);
                expect(res.body[0].expiresAt).to.be.gt(startTime);

                var participants = res.body[0].participants;
                var participant = participants[0];
                expect(participants).to.length(1);
                expect(participant.account).to.eql('alexis@notmyidea.org');
                expect(participant.displayName).to.eql('Alexis');
                expect(participant.roomConnectionId).to.not.eql(undefined);
                expect(participant.userMac).to.eql(undefined);
                expect(participant.hawkIdHmac).to.eql(undefined);

                delete res.body[0].participants;
                delete res.body[0].creationTime;
                delete res.body[0].expiresAt;
                delete res.body[0].ctime;
                var roomWebappUrl = conf.get('rooms').webAppUrl
                  .replace('{token}', roomToken);
                expect(res.body[0]).to.eql({
                  roomOwner: "Alexis",
                  roomToken: roomToken,
                  roomUrl: roomWebappUrl,
                  roomName: 'UX discussion',
                  maxSize: 3,
                  clientMaxSize: 2
                });
                done();
              });
          });
        });
      });

    it("should return the deleted rooms if version specified", function(done) {
        createRoom(hawkCredentials).end(function(err, res) {
          if (err) throw err;
          var roomToken = res.body.roomToken;
          deleteRoom(hawkCredentials, roomToken).end(function(err) {
            if (err) throw err;
            getUserRoomsInfo(hawkCredentials, 1419934455).end(
              function(err, res) {
                if (err) throw err;
                expect(res.body).to.length(1);
                expect(res.body[0].roomToken).to.eql(roomToken);
                expect(res.body[0].deleted).to.eql(true);
                done();
              });
          });
        });
    });

    it("should not return the deleted rooms if no version is specified",
      function(done) {
        createRoom(hawkCredentials).end(function(err, res) {
          if (err) throw err;
          var roomToken = res.body.roomToken;
          deleteRoom(hawkCredentials, roomToken).end(function(err) {
            if (err) throw err;
            getUserRoomsInfo(hawkCredentials).end(
              function(err, res) {
                if (err) throw err;
                expect(res.body).to.length(0);
                done();
              });
          });
        });
      });

    it("should return a 503 if the database errors out", function(done) {
      sandbox.stub(storage, "getUserRooms", function(user, callback) {
        callback("error");
      });

      createRoom(hawkCredentials).end(function(err) {
        if (err) throw err;
        getUserRoomsInfo(hawkCredentials, 0, 503).end(done);
      });
    });

    it("should only return the rooms with a timestamp greater than version.",
     function(done) {
        createRoom(hawkCredentials).end(function(err) {
          if (err) throw err;
          clock.tick(1000);
          var secondRoomStartTime = parseInt(Date.now() / 1000, 10);
          createRoom(hawkCredentials).end(function(err) {
            if (err) throw err;
            getUserRoomsInfo(hawkCredentials, secondRoomStartTime).end(
              function(err, res) {
                if (err) throw err;
                expect(res.body).to.length(1);
                expect(res.body[0].ctime).to.be.gte(secondRoomStartTime);
                done();
              });
          });
        });
     });
  });
});<|MERGE_RESOLUTION|>--- conflicted
+++ resolved
@@ -990,7 +990,6 @@
             if (err) throw err;
             var roomToken = postRes.body.roomToken;
             joinRoom(hawkCredentials, roomToken).end(function(err) {
-<<<<<<< HEAD
               if (err) throw err;
               expect(logs).to.length(2);
               expect(logs[1].participants).to.eql(1);
@@ -1004,8 +1003,6 @@
             if (err) throw err;
             var roomToken = postRes.body.roomToken;
             joinRoom(hawkCredentials, roomToken).end(function(err, res) {
-=======
->>>>>>> 9dbaade3
               if (err) throw err;
               expect(logs).to.length(2);
               expect(logs[1].sessionId).to.not.be.undefined;
