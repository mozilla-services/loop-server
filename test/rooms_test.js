/* This Source Code Form is subject to the terms of the Mozilla Public
 * License, v. 2.0. If a copy of the MPL was not distributed with this
 * file, You can obtain one at http://mozilla.org/MPL/2.0/. */

"use strict";

var expect = require("chai").expect;
var addHawk = require("superagent-hawk");
var supertest = addHawk(require("supertest"));
var sinon = require("sinon");
var expectFormattedError = require("./support").expectFormattedError;
var errors = require("../loop/errno.json");
var Token = require("express-hawkauth").Token;
var hmac = require("../loop/hmac");
var getMiddlewares = require("./support").getMiddlewares;
var encrypt = require('../loop/encrypt').encrypt;


var loop = require("../loop");
var request = require("request");
var app = loop.app;
var auth = loop.auth;
var validators = loop.validators;
var apiRouter = loop.apiRouter;
var conf = loop.conf;
var storage = loop.storage;
var tokBox = loop.tokBox;

var requireHawkSession = auth.requireHawkSession;
var authenticateWithHawkOrToken = auth.authenticateWithHawkOrToken;

var sessionId = conf.get("fakeCallInfo").session1;
var sessionToken = conf.get("fakeCallInfo").token1;
var user = "alexis@notmyidea.org";
var spurl = "http://notmyidea.org";

/**
 * Generates hawk credentials for the given user and return them.
 *
 * These credentials are valid and match to a firefox account in the database.
 **/
function generateHawkCredentials(storage, user, callback) {
  var token = new Token();
  token.getCredentials(function(tokenId, authKey) {
    var hawkCredentials = {
      id: tokenId,
      key: authKey,
      algorithm: "sha256"
    };
    var hawkIdHmac = hmac(tokenId, conf.get('hawkIdSecret'));
    var userHmac = hmac(user, conf.get('userMacSecret'));
    storage.setHawkSession(hawkIdHmac, authKey, function(err) {
      if (err) throw err;
      storage.setHawkUser(userHmac, hawkIdHmac, function(err) {
        if (err) throw err;
        var encryptedIdentifier = encrypt(tokenId, user);
        storage.setHawkUser(userHmac, hawkIdHmac, function(err) {
          if (err) throw err;
          storage.setHawkUserId(hawkIdHmac, encryptedIdentifier,
            function(err) {
              if (err) throw err;
              callback(hawkCredentials, hawkIdHmac, userHmac);
            });
        });
      });
    });
  });
}

function register(credentials, url, status) {
  var hawkCredentials = credentials.hawkCredentials || credentials;
  if (status === undefined) {
    status = 200;
  }

  return supertest(app)
    .post('/registration')
    .hawk(hawkCredentials)
    .type('json')
    .send({
      "simplePushURLs": {
        "calls": url + "/calls",
        "rooms": url
      }
    })
    .expect(status);
}


var getRoomInfo = function(credentials, roomToken, status) {
  var hawkCredentials = credentials.hawkCredentials || credentials;
  var req = supertest(app)
    .get('/rooms/' + roomToken)
    .type('json')
    .expect(status || 200);

  if (credentials.token !== undefined) {
    req = req.auth(credentials.token, "");
  } else {
    req = req.hawk(credentials.hawkCredentials || credentials);
  }
  return req;
};

var joinRoom = function(credentials, roomToken, data, status) {
  if (data === undefined) {
    data = {
      displayName: "Alexis",
      clientMaxSize: 2
    };
  }
  data.action = "join";

  var hawkCredentials;

  if (credentials) {
      hawkCredentials = credentials.hawkCredentials || credentials;
  }

  var req = supertest(app)
    .post('/rooms/' + roomToken)
    .send(data)
    .type("json")
    .expect(status || 200);

  if (hawkCredentials && hawkCredentials.hasOwnProperty("id")) {
    req = req.hawk(hawkCredentials);
  }

  return req;
};

var refreshRoom = function(credentials, roomToken, status) {
  var req = supertest(app)
    .post('/rooms/' + roomToken)
    .send({action: "refresh"})
    .type("json")
    .expect(status || 200);

  if (credentials.token !== undefined) {
    req = req.auth(credentials.token, "");
  } else {
    req = req.hawk(credentials.hawkCredentials || credentials);
  }

  return req;
};

var leaveRoom = function(credentials, roomToken, status) {
  var req = supertest(app)
    .post('/rooms/' + roomToken)
    .send({action: "leave"})
    .type("json")
    .expect(status || 204);

  if (credentials.token !== undefined) {
    req = req.auth(credentials.token, "");
  } else {
    req = req.hawk(credentials.hawkCredentials || credentials);
  }

  return req;
};

var createRoom = function(credentials, data, status) {
  if (data === undefined) {
    data = {
      roomOwner: "Alexis",
      roomName: "UX discussion",
      maxSize: "3",
      expiresIn: "10"
    };
  }
  return supertest(app)
    .post('/rooms')
    .type('json')
    .hawk(credentials || credentials.hawkCredentials)
    .send(data)
    .expect(status || 201);
};

var getUserRoomsInfo = function(credentials, version, status) {
  var url = '/rooms';
  if (version !== undefined) {
    url += '?version=' + version;
  }

  return supertest(app)
    .get(url)
    .type('json')
    .hawk(credentials || credentials.hawkCredentials)
    .expect(status || 200);
};

var deleteRoom = function(hawkCredentials, roomToken, status) {
  return supertest(app)
    .delete('/rooms/' + roomToken)
    .hawk(hawkCredentials)
    .expect(status || 204);
};

describe("/rooms", function() {
  var sandbox, hawkCredentials, userHmac, hawkCredentials2, requests;

  beforeEach(function(done) {
    requests = [];
    sandbox = sinon.sandbox.create();

    sandbox.stub(request, "put", function(options) {
      requests.push(options);
    });

    sandbox.stub(tokBox._opentok.default, "createSession",
      function(options, cb) {
        cb(null, {sessionId: sessionId});
      });

    sessionToken = conf.get("fakeCallInfo").token1;
     sandbox.stub(tokBox._opentok.default, "generateToken",
       function() {
         return sessionToken;
       });

    generateHawkCredentials(storage, user, function(credentials, id, userMac) {
      hawkCredentials = credentials;
      userHmac = userMac;

      register(hawkCredentials, spurl).end(function(err, res) {
        if (err) throw err;

        generateHawkCredentials(storage, user,
          function(credentials) {
            hawkCredentials2 = credentials;
            done();
          });
      });
    });
  });

  afterEach(function(done) {
    sandbox.restore();
    storage.drop(done);
  });

  describe("validators", function() {

    describe("#isRoomParticipant", function() {
      apiRouter.post('/is-room-participant', auth.requireHawkSession,
        validators.validateRoomToken, validators.isRoomParticipant,
        function(req, res) {
          res.status(200).json(req.roomStorageData);
        });

      var roomToken, participantCredentials;

      beforeEach(function(done) {

        // Create a room as "Alex" and join as "Natim".
        generateHawkCredentials(storage, "Natim",
          function(credentials) {
            participantCredentials = credentials;
            createRoom(hawkCredentials).end(function(err, res) {
              if (err) throw err;
              roomToken = res.body.roomToken;
              joinRoom(credentials, roomToken)
                .end(done);
            });
          });
      });

      it("should 403 in case user is not a room participant or room owner",
        function(done) {
        generateHawkCredentials(storage, "unknown-user",
          function(credentials) {
            getRoomInfo(credentials, roomToken, 403).end(done);
          });
        });

      it("should 200 ok if the user is a room participant", function(done){
        getRoomInfo(participantCredentials, roomToken, 200).end(done);
      });

      it("should 200 ok if the user is the room owner", function(done) {
        getRoomInfo(hawkCredentials, roomToken, 200).end(done);
      });
    });

    describe("#validateRoomUrlParams", function() {
      apiRouter.post('/validate-room-url', validators.validateRoomUrlParams, function(req, res) {
        res.status(200).json(req.roomRequestData);
      });

      var validateRoomReq;

      beforeEach(function() {
        validateRoomReq = supertest(app)
          .post('/validate-room-url')
          .type('json');
      });

      it("should not fail if all parameters validate", function(done) {
        validateRoomReq.send({
          roomName: "UX Discussion",
          expiresIn: "5",
          roomOwner: "Alexis",
          maxSize: "2"
        })
        .expect(200)
        .end(done);
      });

      it("should use default value if expiresIn parameter is missing",
        function(done) {
          validateRoomReq.send({
            roomName: "UX Discussion",
            roomOwner: "Alexis",
            maxSize: "2"
          })
          .expect(200)
          .end(function(err, res) {
            if (err) throw err;
            expect(res.body.expiresIn).to.eql(conf.get('rooms').defaultTTL);
            done();
          });
        });

      it("should fail if roomName exceeds maxRoomNameSize chars", function(done) {
        validateRoomReq.send({
          roomOwner: "Alexis",
          roomName: "This is too long for loop",
          maxSize: "3"
        })
        .expect(400)
        .end(function(err, res) {
          if (err) throw err;
          expectFormattedError(res, 400, errors.INVALID_PARAMETERS,
            "roomName should be shorter than 15 characters");
          done();
        });
      });

      it("should fail if roomOwner exceeds 100 chars", function(done) {
        validateRoomReq.send({
          roomOwner: "Alexis has a name that's too long",
          roomName: "UX discussion",
          maxSize: "3"
        })
        .expect(400)
        .end(function(err, res) {
          if (err) throw err;
          expectFormattedError(res, 400, errors.INVALID_PARAMETERS,
            "roomOwner should be shorter than 10 characters");
          done();
        });
      });

      it("should fail if expiresIn exceeds the server max value",
        function(done) {
          validateRoomReq.send({
            roomOwner: "Alexis",
            roomName: "UX discussion",
            maxSize: "3",
            expiresIn: "11"
          })
          .expect(400)
          .end(function(err, res) {
            if (err) throw err;
            expectFormattedError(res, 400, errors.INVALID_PARAMETERS,
              "expiresIn cannot be greater than 10");
            done();
          });
        });

      it("should fail if maxSize exceeds the server max value", function(done) {
        validateRoomReq.send({
          roomOwner: "Alexis",
          roomName: "UX discussion",
          maxSize: "4",
          expiresIn: "10"
        })
        .expect(400)
        .end(function(err, res) {
          if (err) throw err;
          expectFormattedError(res, 400, errors.INVALID_PARAMETERS,
            "maxSize cannot be greater than 3");
          done();
        });
      });
    });

    describe("#isRoomOwner", function() {
      apiRouter.get('/should-be-room-owner', function(req, res, next) {
        req.roomStorageData = {roomOwnerHmac: userHmac};
        next();
      }, requireHawkSession, validators.isRoomOwner, function(req, res) {
        res.status(200).json("ok");
      });

      var req;
      beforeEach(function() {
        req = supertest(app).get('/should-be-room-owner');
      });

      it("should return a 403 if user is not a room owner", function(done) {
        // Create a valid hawk session, which is not a room owner.
        generateHawkCredentials(storage, "remy", function(hawkCredentials) {
          req
            .hawk(hawkCredentials)
            .expect(403)
            .end(function(err, res) {
              if (err) throw err;
              expectFormattedError(res, 403, errors.UNDEFINED,
                                  "Authenticated user is not the owner of this room.");
              done();
            });
        });
      });

      it("should return a 200 if user is the room owner", function(done) {
        req
          .hawk(hawkCredentials)
          .expect(200)
          .end(done);
      });

    });

  });

  describe("POST /rooms for room creation", function() {
    var postRoomReq;

    beforeEach(function() {
      postRoomReq = supertest(app)
        .post('/rooms')
        .type('json')
        .hawk(hawkCredentials);
    });

    it("should have the validateRoomUrlParams middleware.", function() {
      expect(getMiddlewares(apiRouter, 'post', '/rooms'))
        .include(validators.validateRoomUrlParams);
    });

    it("should have the requireHawkSession middleware installed", function() {
      expect(getMiddlewares(apiRouter, 'post', '/rooms'))
        .include(requireHawkSession);
    });

    it("should fail in case roomName parameter is missing", function(done) {
      postRoomReq.send({
        roomOwner: "Alexis",
        maxSize: "2"
      })
      .expect(400)
      .end(function(err, res) {
        if (err) throw err;
        expectFormattedError(res, 400, errors.MISSING_PARAMETERS,
                            "Missing: roomName");
        done();
      });
    });

    it("should fail in case roomOwner parameter is missing", function(done) {
      postRoomReq.send({
        roomName: "UX Discussion",
        maxSize: "2"
      })
      .expect(400)
      .end(function(err, res) {
        if (err) throw err;
        expectFormattedError(res, 400, errors.MISSING_PARAMETERS,
                            "Missing: roomOwner");
        done();
      });
    });

    it("should fail in case maxSize parameter is missing", function(done) {
      postRoomReq.send({
        roomOwner: "Alexis",
        roomName: "UX Discussion"
      })
      .expect(400)
      .end(function(err, res) {
        if (err) throw err;
        expectFormattedError(res, 400, errors.MISSING_PARAMETERS,
                            "Missing: maxSize");
        done();
      });
    });

    it("should create the room.", function(done) {
      var startTime = parseInt(Date.now() / 1000, 10);
      supertest(app)
      .post('/rooms')
      .type('json')
      .hawk(hawkCredentials)
      .send({
        roomOwner: "Alexis",
        roomName: "UX discussion",
        maxSize: "3",
        expiresIn: "10"
      })
      .expect(201)
      .end(function(err, res) {
        if (err) throw err;
        expect(res.body.roomToken).to.not.be.undefined;
        expect(res.body.roomUrl).to.eql(
          conf.get('rooms').webAppUrl.replace('{token}', res.body.roomToken));

        expect(res.body.expiresAt).to.equal(startTime + 10 * 3600);

        storage.getRoomData(res.body.roomToken, function(err, roomData) {
          if (err) throw err;

          expect(roomData.expiresAt).to.not.eql(undefined);
          delete roomData.expiresAt;
          expect(roomData.creationTime).to.not.eql(undefined);
          delete roomData.creationTime;
          expect(roomData.updateTime).to.not.eql(undefined);
          delete roomData.updateTime;

          expect(roomData).to.eql({
            apiKey: tokBox._opentok.default.apiKey,
            sessionId: sessionId,
            roomName: "UX discussion",
            roomToken: res.body.roomToken,
            maxSize: 3,
            roomOwner: "Alexis",
            expiresIn: 10,
            roomOwnerHmac: userHmac
          });

          expect(requests).to.length(1);
          done();
        });
     });
    });

    it("should not use two times the same token");
  });

  describe("GET /rooms/:token", function() {
    it("should have the validateRoomToken middleware.", function() {
      expect(getMiddlewares(apiRouter, 'get', '/rooms/:token'))
        .include(validators.validateRoomToken);
    });

    it("should have the requireHawkSession middleware.", function() {
      expect(getMiddlewares(apiRouter, 'get', '/rooms/:token'))
        .include(authenticateWithHawkOrToken);
    });

    it("should return 200 with room info", function(done) {
      var startTime = parseInt(Date.now() / 1000, 10);
      supertest(app)
        .post('/rooms')
        .type('json')
        .hawk(hawkCredentials)
        .send({
          roomOwner: "Alexis",
          roomName: "UX discussion",
          maxSize: "3",
          expiresIn: "10"
        })
        .expect(201)
        .end(function(err, postRes) {
          if (err) throw err;
          var roomToken = postRes.body.roomToken;
          supertest(app)
            .get('/rooms/' + roomToken)
            .type('json')
            .hawk(hawkCredentials)
            .expect(200)
            .end(function(err, getRes) {
              if (err) throw err;
              expect(getRes.body.creationTime).to.be.gte(startTime);
              expect(getRes.body.ctime).to.be.gte(startTime);
              expect(getRes.body.expiresAt).to.be.gte(startTime + 10 * 3600);

              delete getRes.body.creationTime;
              delete getRes.body.ctime;
              delete getRes.body.expiresAt;

              var roomUrl = conf.get('rooms').webAppUrl
                .replace('{token}', roomToken);

              expect(getRes.body).to.eql({
                roomUrl: roomUrl,
                roomOwner: "Alexis",
                roomName: "UX discussion",
                maxSize: 3,
                clientMaxSize: 3,
                participants: []
              });
              done();
            });
        });
    });

    it("should return 200 with the list of participants", function(done) {
      var roomToken;
      createRoom(hawkCredentials, {
        roomOwner: "Alexis",
        roomName: "UX discussion",
        maxSize: "3",
        expiresIn: "10"
      }).end(function(err, postRes) {
        if (err) throw err;
        roomToken = postRes.body.roomToken;

        joinRoom(hawkCredentials, postRes.body.roomToken).end(function(err) {
          if (err) throw err;
          getRoomInfo(hawkCredentials, postRes.body.roomToken).end(
            function(err, getRes) {
              if (err) throw err;
              expect(getRes.body.participants).to.length(1);
              expect(getRes.body.participants[0].roomConnectionId).to.not.eql(undefined);
              expect(getRes.body.participants[0].hawkIdHmac).to.eql(undefined);
              expect(getRes.body.participants[0].roomConnectionId).to.length(36);
              expect(getRes.body.clientMaxSize).to.eql(2);

              expect(getRes.body.participants[0].account)
                .to.eql("alexis@notmyidea.org");

              expect(getRes.body.participants[0].owner)
                .to.eql(true);

              // Let's join with a second device.
              generateHawkCredentials(storage, "remy@mozilla.com",
                function(remyCredentials) {

                  joinRoom(remyCredentials, postRes.body.roomToken, {
                    displayName: "Remy",
                    clientMaxSize: 20
                  }).end(function(err) {
                    if (err) throw err;
                    getRoomInfo(remyCredentials, roomToken).end(
                      function(err, getRes2) {
                        if (err) throw err;

                        var accounts = getRes2.body.participants.map(function(p) {
                          return [p.account, p.owner];
                        }).sort();

                        expect(accounts).to.length(2);
                        expect(accounts).to.eql([["alexis@notmyidea.org", true],
                                                 ["remy@mozilla.com", false]]);
                        done();
                      });
                  });
                });
            });
        });
      });
    });
  });

  describe("PATCH /rooms/:token", function() {
    it("should have the validateRoomToken middleware.", function() {
      expect(getMiddlewares(apiRouter, 'patch', '/rooms/:token'))
        .include(validators.validateRoomToken);
    });

    it("should have the validateRoomUrlParams middleware.", function() {
      expect(getMiddlewares(apiRouter, 'patch', '/rooms/:token'))
        .include(validators.validateRoomUrlParams);
    });

    it("should have the requireHawkSession middleware.", function() {
      expect(getMiddlewares(apiRouter, 'patch', '/rooms/:token'))
        .include(requireHawkSession);
    });

    it("should have the isRoomOwner middleware.", function() {
      expect(getMiddlewares(apiRouter, 'patch', '/rooms/:token'))
        .include(validators.isRoomOwner);
    });

    it("should update the roomData.", function(done) {
      var startTime = parseInt(Date.now() / 1000, 10);
      supertest(app)
        .post('/rooms')
        .type('json')
        .hawk(hawkCredentials)
        .send({
          roomOwner: "Alexis",
          roomName: "UX discussion",
          maxSize: "3",
          expiresIn: "10"
        })
        .expect(201)
        .end(function(err, postRes) {
          if (err) throw err;
          requests = [];
          var updateTime = parseInt(Date.now() / 1000, 10);
          supertest(app)
            .patch('/rooms/' + postRes.body.roomToken)
            .hawk(hawkCredentials)
            .send({
              roomOwner: "Natim",
              roomName: "About UX",
              maxSize: "2",
              expiresIn: "5"
            })
            .expect(200)
            .end(function(err, patchRes) {
              if (err) throw err;
              expect(patchRes.body.expiresAt).to.gte(
                updateTime + 5 * 3600
              );

              var roomToken = postRes.body.roomToken;

              supertest(app)
                .get('/rooms/' + roomToken)
                .type('json')
                .hawk(hawkCredentials)
                .expect(200)
                .end(function(err, getRes) {
                  if (err) throw err;

                  expect(getRes.body.creationTime).to.be.gte(startTime);
                  delete getRes.body.creationTime;

                  expect(getRes.body.ctime).to.be.gte(updateTime);
                  delete getRes.body.ctime;

                  expect(getRes.body.expiresAt).to.be.gte(updateTime + 5 * 3600);
                  delete getRes.body.expiresAt;

                  var roomUrl = conf.get('rooms').webAppUrl
                    .replace('{token}', roomToken);

                  expect(getRes.body).to.eql({
                    "roomUrl": roomUrl,
                    "clientMaxSize": 2,
                    "maxSize": 2,
                    "participants": [],
                    "roomName": "About UX",
                    "roomOwner": "Natim"
                  });

                  expect(requests).to.length(1);
                  done();
                });
            });
        });
    });
  });

  describe("POST /rooms/:token", function() {
    var token, postReq;

    it("should have the validateRoomToken middleware.", function() {
      expect(getMiddlewares(apiRouter, 'post', '/rooms/:token'))
        .include(validators.validateRoomToken);
    });

    it("should have the authenticateWithHawkOrToken middleware.", function() {
      expect(getMiddlewares(apiRouter, 'post', '/rooms/:token'))
        .include(authenticateWithHawkOrToken);
    });


    describe("Using Hawk", function() {
      beforeEach(function(done) {
        supertest(app)
          .post('/rooms')
          .type('json')
          .hawk(hawkCredentials)
          .send({
            roomOwner: "Alexis",
            roomName: "UX discussion",
            maxSize: "3",
            expiresIn: "10"
          })
          .expect(201)
          .end(function(err, postRes) {
            if (err) throw err;
            token = postRes.body.roomToken;
            postReq = supertest(app)
              .post('/rooms/' + token)
              .type('json')
              .hawk(hawkCredentials);
            done();
          });
      });

      it("should fails if action is missing", function(done) {
       postReq
          .send({})
          .expect(400)
          .end(function(err, res) {
            if (err) throw err;
            expectFormattedError(res, 400, errors.MISSING_PARAMETERS,
                                "action should be one of join, refresh, leave");
            done();
          });
      });

      describe("Handle 'join'", function() {
        it("should fail if params are missing.", function(done) {
          postReq
            .send({
              action: "join"
            })
            .expect(400)
            .end(function(err, res) {
              if (err) throw err;
              expectFormattedError(res, 400, errors.MISSING_PARAMETERS,
                                  "Missing: displayName, clientMaxSize");
              done();
            });
        });

        it("should return new participant information.", function(done) {
          postReq
            .send({
              action: "join",
              clientMaxSize: 10,
              displayName: "Natim"
            })
            .expect(200)
            .end(function(err, res) {
              if (err) throw err;
              expect(res.body).to.eql({
                "apiKey": tokBox._opentok.default.apiKey,
                "expires": conf.get("rooms").participantTTL,
                "sessionId": sessionId,
                "sessionToken": sessionToken
              });
              storage.getRoomParticipants(token, function(err, participants) {
                if (err) throw err;
                expect(participants).to.length(1);
                done();
              });
            });
        });

        it("should reject new participant if new participant clientMaxSize is " +
           "lower or equal to the current number of participants.", function(done) {
             createRoom(hawkCredentials).end(function(err, res) {
               if (err) throw err;
               var roomToken = res.body.roomToken;
               joinRoom(hawkCredentials, roomToken).end(function(err) {
                 if (err) throw err;
                 generateHawkCredentials(storage, 'Natim', function(natimCredentials) {
                   joinRoom(natimCredentials, roomToken, {
                       displayName: "Natim",
                       clientMaxSize: 1
                   }, 400).end(function(err, res) {
                     if (err) throw err;
                     expectFormattedError(
                       res, 400, errors.CLIENT_REACHED_CAPACITY,
                       "Too many participants in the room for you to handle."
                     );
                     done();
                   });
                 });
               });
             });
           });

        it("should reject new participant if the room clientMaxSize is already reached.",
          function(done) {
            createRoom(hawkCredentials).end(function(err, res) {
               if (err) throw err;
               var roomToken = res.body.roomToken;
               // Alexis joins
               joinRoom(hawkCredentials, roomToken).end(function(err) {
                 if (err) throw err;
                 generateHawkCredentials(storage, 'Natim', function(natimCredentials) {
                   // Natim joins
                   joinRoom(natimCredentials, roomToken, {
                       displayName: "Natim",
                       clientMaxSize: 2
                   }, 200).end(function(err) {
                     if (err) throw err;
                     generateHawkCredentials(storage, 'Julie', function(julieCredentials) {
                       // Julie tries to joins
                       joinRoom(julieCredentials, roomToken, {
                         displayName: "Julie",
                         clientMaxSize: 3
                       }, 400).end(function(err, res) {
                         if (err) throw err;
                         expectFormattedError(
                           res, 400, errors.ROOM_FULL,
                           "The room is full."
                         );
                         done();
                       });
                     });
                   });
                 });
               });
             });
          });

        it("should notify all the room owner devices.", function(done) {
            register(hawkCredentials2, spurl + "2").end(function(err) {
              if (err) throw err;
              createRoom(hawkCredentials).end(function(err, res) {
                if (err) throw err;
                var roomToken = res.body.roomToken;
                generateHawkCredentials(storage, 'Julie', function(julieCredentials) {
                  var joinTime = parseInt(Date.now() / 1000, 10);
                  requests = [];
                  joinRoom(julieCredentials, roomToken).end(function(err) {
                    if (err) throw err;
                    expect(requests).to.length(2);
                    expect(requests[0].url).to.match(/http:\/\/notmyidea/);
                    expect(requests[0].form.version).to.gte(joinTime);
                    done();
                  });
                });
              });
            });
        });
      });

      describe("Handle 'refresh'", function() {
        var clock;

        // Should touch the participant expiracy
        beforeEach(function() {
          clock = sinon.useFakeTimers(Date.now());
        });

        afterEach(function() {
          clock.restore();
        });

        it("should touch the participant and return the next expiration.",
          function(done) {
            var startTime = parseInt(Date.now() / 1000, 10);
            createRoom(hawkCredentials).end(function(err, res) {
              if (err) throw err;
              var roomToken = res.body.roomToken;
              joinRoom(hawkCredentials, roomToken).end(function(err) {
                if (err) throw err;
                clock.tick(1000);
                refreshRoom(hawkCredentials, roomToken).end(function(err) {
                  if (err) throw err;
                  getRoomInfo(hawkCredentials, roomToken).end(function(err, res) {
                    if (err) throw err;
                    expect(res.body.creationTime).to.be.gte(startTime);
                    done();
                  });
                });
              });
            });
          });
      });

      describe("Handle 'leave'", function() {
        it("should remove the participant from the room.", function(done) {
          createRoom(hawkCredentials).end(function(err, res) {
            if (err) throw err;
            var roomToken = res.body.roomToken;
            joinRoom(hawkCredentials, roomToken).end(function(err) {
              if (err) throw err;
              leaveRoom(hawkCredentials, roomToken).end(function(err) {
                if (err) throw err;
                getRoomInfo(hawkCredentials, roomToken).end(
                  function(err, getRes) {
                    if (err) throw err;
                    expect(getRes.body.participants).to.length(0);
                    done();
                  });
              });
            });
          });
        });

        it("should notify all the room owner devices.", function(done) {
          register(hawkCredentials, "http://notmyidea.org").end(function(err) {
            if (err) throw err;
            register(hawkCredentials2, "http://notmyidea2.org").end(function(err) {
              if (err) throw err;
              createRoom(hawkCredentials).end(function(err, res) {
                if (err) throw err;
                var roomToken = res.body.roomToken;
                generateHawkCredentials(storage, 'Julie', function(julieCredentials) {
                  joinRoom(julieCredentials, roomToken).end(function(err) {
                    if (err) throw err;
                    requests = [];
                    var leaveTime = parseInt(Date.now() / 1000, 10);
                    leaveRoom(julieCredentials, roomToken).end(function(err) {
                      if (err) throw err;
                      expect(requests).to.length(2);
                      expect(requests[0].url).to.match(/http:\/\/notmyidea/);
                      expect(requests[0].form.version).to.gte(leaveTime);
                      done();
                    });
                  });
                });
              });
            });
          });
        });
      });
    });

    describe("Using Token", function() {
      beforeEach(function(done) {
        supertest(app)
          .post('/rooms')
          .type('json')
          .hawk(hawkCredentials)
          .send({
            roomOwner: "Alexis",
            roomName: "UX discussion",
            maxSize: "3",
            expiresIn: "10"
          })
          .expect(201)
          .end(function(err, postRes) {
            if (err) throw err;
            token = postRes.body.roomToken;
            postReq = supertest(app)
              .post('/rooms/' + token)
              .type('json');
            done();
          });
      });

      it("should fails if action is missing", function(done) {
       postReq
          .send({})
          .expect(400)
          .end(function(err, res) {
            if (err) throw err;
            expectFormattedError(res, 400, errors.MISSING_PARAMETERS,
                                "action should be one of join, refresh, leave");
            done();
          });
      });

      describe("Handle 'join'", function() {

        it("should fail if params are missing.", function(done) {
          postReq
            .send({
              action: "join"
            })
            .expect(400)
            .end(function(err, res) {
              if (err) throw err;
              expectFormattedError(res, 400, errors.MISSING_PARAMETERS,
                                  "Missing: displayName, clientMaxSize");
              done();
            });
        });

        it("should return new participant information.", function(done) {
          postReq
            .send({
              action: "join",
              clientMaxSize: 10,
              displayName: "Natim"
            })
            .expect(200)
            .end(function(err, res) {
              if (err) throw err;
              expect(res.body).to.eql({
                "apiKey": tokBox._opentok.default.apiKey,
                "expires": conf.get("rooms").participantTTL,
                "sessionId": sessionId,
                "sessionToken": sessionToken
              });
              storage.getRoomParticipants(token, function(err, participants) {
                if (err) throw err;
                expect(participants).to.length(1);
                done();
              });
            });
        });

        it("should reject new participant if new participant clientMaxSize is " +
           "lower or equal to the current number of participants.", function(done) {
             createRoom(hawkCredentials).end(function(err, res) {
               if (err) throw err;
               var roomToken = res.body.roomToken;
               joinRoom(null, roomToken).end(function(err) {
                 if (err) throw err;
                 joinRoom(null, roomToken, {
                   displayName: "Natim",
                   clientMaxSize: 1
                 }, 400).end(function(err, res) {
                   if (err) throw err;
                   expectFormattedError(
                     res, 400, errors.CLIENT_REACHED_CAPACITY,
                     "Too many participants in the room for you to handle."
                   );
                   done();
                 });
               });
             });
           });

        it("should reject new participant if the room clientMaxSize is already reached.",
          function(done) {
            createRoom(hawkCredentials).end(function(err, res) {
               if (err) throw err;
               var roomToken = res.body.roomToken;
               // Alexis joins
               joinRoom(null, roomToken).end(function(err) {
                 if (err) throw err;
                 sessionToken = conf.get("fakeCallInfo").token2;
                 // Natim joins
                 joinRoom(null, roomToken, {
                   displayName: "Natim",
                   clientMaxSize: 2
                 }, 200).end(function(err) {
                   if (err) throw err;
                   sessionToken = conf.get("fakeCallInfo").token3;
                   // Julie tries to joins
                   joinRoom(null, roomToken, {
                     displayName: "Julie",
                     clientMaxSize: 3
                   }, 400).end(function(err, res) {
                     if (err) throw err;
                     expectFormattedError(
                       res, 400, errors.ROOM_FULL,
                       "The room is full."
                     );
                     done();
                   });
                 });
               });
             });
          });

        it("should notify all the room owner devices.", function(done) {
            register(hawkCredentials2, spurl + "2").end(function(err) {
              if (err) throw err;
              createRoom(hawkCredentials).end(function(err, res) {
                if (err) throw err;
                var roomToken = res.body.roomToken;
                requests = [];
                var joinTime = parseInt(Date.now() / 1000, 10);
                joinRoom(null, roomToken).end(function(err) {
                  if (err) throw err;
                  expect(requests).to.length(2);
                  expect(requests[0].url).to.match(/http:\/\/notmyidea/);
                  expect(requests[0].form.version).to.gte(joinTime);
                  done();
                });
              });
            });
        });
      });

      describe("Handle 'refresh'", function() {
        var clock;

        // Should touch the participant expiracy
        beforeEach(function() {
          clock = sinon.useFakeTimers(Date.now());
        });

        afterEach(function() {
          clock.restore();
        });

        it("should touch the participant and return the next expiration.",
          function(done) {
            var startTime = parseInt(Date.now() / 1000, 10);
            createRoom(hawkCredentials).end(function(err, res) {
              if (err) throw err;
              var roomToken = res.body.roomToken;
              joinRoom(null, roomToken).end(function(err, res) {
                if (err) throw err;
                var credentials = {
                  token: res.body.sessionToken
                };
                clock.tick(1000);
                refreshRoom(credentials, roomToken).end(function(err) {
                  if (err) throw err;
                  getRoomInfo(credentials, roomToken).end(function(err, res) {
                    if (err) throw err;
                    expect(res.body.creationTime).to.be.gte(startTime);
                    done();
                  });
                });
              });
            });
          });
      });

      describe("Handle 'leave'", function() {
        it("should remove the participant from the room.", function(done) {
          createRoom(hawkCredentials).end(function(err, res) {
            if (err) throw err;
            var roomToken = res.body.roomToken;
            joinRoom(null, roomToken).end(function(err, res) {
              if (err) throw err;
              var credentials = {
                token: res.body.sessionToken
              };
              leaveRoom(credentials, roomToken).end(function(err) {
                if (err) throw err;
                getRoomInfo(credentials, roomToken).expect(401).end(done);
              });
            });
          });
        });

        it("should notify all the room owner devices.", function(done) {
          register(hawkCredentials, "http://notmyidea.org").end(function(err) {
            if (err) throw err;
            register(hawkCredentials2, "http://notmyidea2.org").end(function(err) {
              if (err) throw err;
              createRoom(hawkCredentials).end(function(err, res) {
                if (err) throw err;
                var roomToken = res.body.roomToken;
                generateHawkCredentials(storage, 'Julie', function(julieCredentials) {
                  joinRoom(julieCredentials, roomToken).end(function(err) {
                    if (err) throw err;
                    requests = [];
                    var leaveTime = parseInt(Date.now() / 1000, 10);
                    leaveRoom(julieCredentials, roomToken).end(function(err) {
                      if (err) throw err;
                      expect(requests).to.length(2);
                      expect(requests[0].url).to.match(/http:\/\/notmyidea/);
                      expect(requests[0].form.version).to.gte(leaveTime);
                      done();
                    });
                  });
                });
              });
            });
          });
        });
      });
    });

    describe("Participants", function() {
      it("should expire automatically.", function(done) {
        createRoom(hawkCredentials).end(function(err, res) {
          if (err) throw err;
          var roomToken = res.body.roomToken;
          generateHawkCredentials(storage, 'Julie',
            function(julieCredentials, julieHawkIdHmac) {
              joinRoom(julieCredentials, roomToken).end(function(err) {
                if (err) throw err;
                // Touch the participant value for a small time.
                storage.touchRoomParticipant(roomToken, julieHawkIdHmac, 0.01,
                  function(err, success) {
                    if (err) throw err;
                    expect(success).to.eql(true);
                    getRoomInfo(hawkCredentials, roomToken).end(
                      function(err, res) {
                        if (err) throw err;
                        expect(res.body.participants).to.length(1);
                        setTimeout(function() {
                          getRoomInfo(hawkCredentials, roomToken).end(
                            function(err, res) {
                              if (err) throw err;
                              expect(res.body.participants).to.length(0);
                              done();
                            });
                        }, 15);
                      });
                  });
              });
            });
        });
      });
    });
  });

  describe("DELETE /rooms/:token", function() {
    it("should have the validateRoomToken middleware.", function() {
      expect(getMiddlewares(apiRouter, 'delete', '/rooms/:token'))
        .include(validators.validateRoomToken);
    });

    it("should have the requireHawkSession middleware.", function() {
      expect(getMiddlewares(apiRouter, 'delete', '/rooms/:token'))
        .include(requireHawkSession);
    });

    it("should have the isRoomOwner middleware.", function() {
      expect(getMiddlewares(apiRouter, 'delete', '/rooms/:token'))
        .include(validators.isRoomOwner);
    });

    it("should clear the participants list", function(done) {
      createRoom(hawkCredentials).end(function(err, res) {
        if (err) throw err;
        var roomToken = res.body.roomToken;

        joinRoom(hawkCredentials, roomToken).end(function(err) {
          if (err) throw err;
          deleteRoom(hawkCredentials, roomToken).end(function(err) {
            if (err) throw err;
            storage.getRoomParticipants(roomToken, function(err, participants) {
              if (err) throw err;
              expect(participants).to.length(0);
              done();
            });
          });
        });
      });
    });

    it("should delete room if the user is the room owner", function(done) {
      createRoom(hawkCredentials).end(function(err, res) {
        if (err) throw err;
        var roomToken = res.body.roomToken;
        requests = [];
        deleteRoom(hawkCredentials, roomToken).end(function(err) {
          if (err) throw err;
          expect(requests).to.length(1);
          getRoomInfo(hawkCredentials, roomToken, 404).end(done);
        });
      });
    });
  });

  describe("GET /rooms", function() {
    var clock;

    beforeEach(function() {
      clock = sinon.useFakeTimers(Date.now());
    });

    afterEach(function() {
      clock.restore();
    });

    it("should return the list of user rooms with current number of " +
      "participants", function(done) {
        var startTime = parseInt(Date.now() / 1000, 10);
        createRoom(hawkCredentials).end(function(err, res) {
          if (err) throw err;
          var roomToken = res.body.roomToken;
          joinRoom(hawkCredentials, roomToken).end(function(err) {
            if (err) throw err;
            getUserRoomsInfo(hawkCredentials).end(
              function(err, res) {
                if (err) throw err;
                expect(res.body).to.length(1);
                expect(res.body[0].ctime).to.be.gte(startTime);
                expect(res.body[0].creationTime).to.be.gte(startTime)
                expect(res.body[0].expiresAt).to.be.gt(startTime);

                var participants = res.body[0].participants;
                var participant = participants[0];
                expect(participants).to.length(1);
                expect(participant.account).to.eql('alexis@notmyidea.org');
                expect(participant.displayName).to.eql('Alexis');
<<<<<<< HEAD
                expect(participant.id).to.not.eql(undefined);
=======
                expect(participant.roomConnectionId).to.not.eql(undefined);
>>>>>>> 562b7410
                expect(participant.userMac).to.eql(undefined);
                expect(participant.hawkIdHmac).to.eql(undefined);

                delete res.body[0].participants;
                delete res.body[0].creationTime;
                delete res.body[0].expiresAt;
                delete res.body[0].ctime;
                var roomWebappUrl = conf.get('rooms').webAppUrl
                  .replace('{token}', roomToken);
                expect(res.body[0]).to.eql({
                  roomOwner: "Alexis",
                  roomToken: roomToken,
                  roomUrl: roomWebappUrl,
                  roomName: 'UX discussion',
                  maxSize: 3,
                  clientMaxSize: 2
                });
                done();
              });
          });
        });
      });

    it("should return a 503 if the database errors out", function(done) {
      sandbox.stub(storage, "getUserRooms", function(user, callback) {
        callback("error");
      });

      createRoom(hawkCredentials).end(function(err) {
        if (err) throw err;
        getUserRoomsInfo(hawkCredentials, 0, 503).end(done);
      });
    });

    it("should only return the rooms with a timestamp greater than version.",
     function(done) {
        createRoom(hawkCredentials).end(function(err) {
          if (err) throw err;
          clock.tick(1000);
          var secondRoomStartTime = parseInt(Date.now() / 1000, 10);
          createRoom(hawkCredentials).end(function(err) {
            if (err) throw err;
            getUserRoomsInfo(hawkCredentials, secondRoomStartTime).end(
              function(err, res) {
                if (err) throw err;
                expect(res.body).to.length(1);
                expect(res.body[0].ctime).to.be.gte(secondRoomStartTime);
                done();
              });
          });
        });
     });
  });
});<|MERGE_RESOLUTION|>--- conflicted
+++ resolved
@@ -1352,11 +1352,7 @@
                 expect(participants).to.length(1);
                 expect(participant.account).to.eql('alexis@notmyidea.org');
                 expect(participant.displayName).to.eql('Alexis');
-<<<<<<< HEAD
-                expect(participant.id).to.not.eql(undefined);
-=======
                 expect(participant.roomConnectionId).to.not.eql(undefined);
->>>>>>> 562b7410
                 expect(participant.userMac).to.eql(undefined);
                 expect(participant.hawkIdHmac).to.eql(undefined);
 
