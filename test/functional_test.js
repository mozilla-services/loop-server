/* This Source Code Form is subject to the terms of the Mozilla Public
 * License, v. 2.0. If a copy of the MPL was not distributed with this
 * file, You can obtain one at http://mozilla.org/MPL/2.0/. */

"use strict";

var expect = require("chai").expect;
var addHawk = require("superagent-hawk");
var supertest = addHawk(require("supertest"));
var sinon = require("sinon");
var randomBytes = require("crypto").randomBytes;
var assert = sinon.assert;

var constants = require("../loop/constants");
var encrypt = require("../loop/encrypt").encrypt;
var loop = require("../loop");
var apiRouter = loop.apiRouter;
var app = loop.app;
var request = require("request");

var conf = loop.conf;
var tokBox = loop.tokBox;
var storage = loop.storage;
var statsdClient = loop.statsdClient;
var getProgressURL = require("../loop/utils").getProgressURL;
var time = require('../loop/utils').time;

var Token = require("express-hawkauth").Token;
var tokenlib = require("../loop/tokenlib");
var fxaAuth = require("../loop/fxa");
var tokBoxConfig = conf.get("tokBox");
var hmac = require("../loop/hmac");
var pjson = require("../package.json");

var getMiddlewares = require("./support").getMiddlewares;
var expectFormattedError = require("./support").expectFormattedError;
var errors = require("../loop/errno.json");
var hekaLogger = require("../loop/middlewares").hekaLogger;

var auth = loop.auth;
var authenticate = auth.authenticate;
var requireHawkSession = auth.requireHawkSession;
var requireRegisteredUser = auth.requireRegisteredUser;

var validators = loop.validators;
var validateToken = validators.validateToken;
var validateCallType = validators.validateCallType;
var validateCallParams = validators.validateCallParams;

var fakeNow = 1393595554796;
var user = "alexis@notmyidea.org";
var user2 = "alexis@mozilla.com";
var user3 = "+33675002145";
var callerId = 'natim@mozilla.com';
var callToken = 'call-token';
var urlCreationDate = 1404139145;
var progressURL = getProgressURL(conf.get('publicServerAddress'));
var callUrls = conf.get('callUrls');

function runOnPrefix(apiPrefix) {
  var userHmac, userHmac2, userHmac3, hawkIdHmac, hawkIdHmac2, hawkIdHmac3;

  function register(url, assertion, credentials, callback) {
    supertest(app)
      .post(apiPrefix + '/registration')
      .hawk(credentials)
      .type('json')
      .send({'simple_push_url': url})
      .expect(200)
      .end(function(err, resp) {
        if (err) throw err;
        callback(resp);
      });
  }

  describe("on " + (apiPrefix || "/"), function() {

    var sandbox, expectedAssertion, pushURL, pushURL2, pushURL3,
        hawkCredentials, hawkCredentials2, fakeCallInfo, genuineOrigins;

    var routes = {
      '/': ['get'],
      '/registration': ['post'],
      '/call-url': ['post', 'del'],
      '/calls': ['get', 'post'],
      '/calls/token': ['get', 'post'],
      '/calls/id/callId': ['get', 'del'],
      '/rooms': ['post', 'get'],
      '/rooms/token': ['patch', 'del', 'get', 'post']
    };

    beforeEach(function(done) {
      sandbox = sinon.sandbox.create();
      expectedAssertion = "BID-ASSERTION";
      fakeCallInfo = conf.get("fakeCallInfo");

      genuineOrigins = conf.get('allowedOrigins');
      conf.set('allowedOrigins', ['http://mozilla.org',
                                  'http://mozilla.com']);

      // Mock the calls to the external BrowserID verifier.
      sandbox.stub(fxaAuth, "verifyAssertion",
        function(assertion, audience, trustedIssuers, callback){
          if (assertion === expectedAssertion) {
            callback(null, {idpClaims: {"fxa-verifiedEmail": user}});
          } else {
            callback("error");
          }
        });

      // Let's do the tests with a real URL.
      pushURL = 'https://push.services.mozilla.com/update/MGlYke2SrEmYE8ceyu' +
                'STwxawxuEJnMeHtTCFDckvUo9Gwat44C5Z5vjlQEd1od1hj6o38UB6Ytc5x' +
                'gXwSLAH2VS8qKyZ1eLNTQSX6_AEeH73ohUy2A==';

      pushURL2 = 'https://push2.services.mozilla.com/update/MGlYke2SrEmYE8ceyu' +
                 'STwxawxuEJnMeHtTCFDckvUo9Gwat44C5Z5vjlQEd1od1hj6o38UB6Ytc5x' +
                 'gXwSLAH2VS8qKyZ1eLNTQSX6_AEeH73ohUy2A==';

      pushURL3 = 'https://push3.services.mozilla.com/update/MGlYke2SrEmYE8ceyu' +
                 'STwxawxuEJnMeHtTCFDckvUo9Gwat44C5Z5vjlQEd1od1hj6o38UB6Ytc5x' +
                 'gXwSLAH2VS8qKyZ1eLNTQSX6_AEeH73ohUy2A==';

      // Generate Hawk credentials.
      var token = new Token();
      token.getCredentials(function(tokenId, authKey) {
        hawkCredentials = {
          id: tokenId,
          key: authKey,
          algorithm: "sha256"
        };
        hawkIdHmac = hmac(tokenId, conf.get('hawkIdSecret'));
        userHmac = hmac(user, conf.get('userMacSecret'));
        storage.setHawkSession(hawkIdHmac, authKey, function(err) {
          if (err) throw err;
          storage.setHawkUser(userHmac, hawkIdHmac, function(err) {
            if (err) throw err;
            storage.setHawkUserId(hawkIdHmac, encrypt(tokenId, user), function(err) {
              if (err) throw err;
              // Generate Hawk credentials.
              var token2 = new Token();
              token2.getCredentials(function(tokenId2, authKey2) {
                hawkCredentials2 = {
                  id: tokenId2,
                  key: authKey2,
                  algorithm: "sha256"
                };
                hawkIdHmac2 = hmac(tokenId2, conf.get('hawkIdSecret'));
                userHmac2 = hmac(user2, conf.get('userMacSecret'));
                storage.setHawkSession(hawkIdHmac2, authKey2, function(err) {
                  if (err) throw err;
                  storage.setHawkUser(userHmac2, hawkIdHmac2, function(err) {
                    if (err) throw err;
                    // Generate Hawk credentials.
                    var token3 = new Token();
                    token3.getCredentials(function(tokenId3, authKey3) {
                      hawkIdHmac3 = hmac(tokenId3, conf.get('hawkIdSecret'));
                      userHmac3 = hmac(user3, conf.get('userMacSecret'));
                      storage.setHawkSession(hawkIdHmac3, authKey3, function(err) {
                        if (err) throw err;
                        storage.setHawkUser(userHmac3, hawkIdHmac3, done);
                      });
                    });
                  });
                });
              });
            });
          });
        });
      });
    });

    afterEach(function(done) {
      sandbox.restore();
      conf.set('allowedOrigins', genuineOrigins);
      storage.drop(done);
    });

    // Test CORS is enabled in all routes for OPTIONS.
    Object.keys(routes).forEach(function(route) {
      describe("OPTIONS " + route, function() {
        it("should authorize allowed origins to do CORS", function(done) {
          supertest(app)
            .options(apiPrefix + route)
            .set('Origin', 'http://mozilla.org')
            .expect('Access-Control-Allow-Origin', 'http://mozilla.org')
            .expect('Access-Control-Allow-Methods',
                    'GET,HEAD,PUT,PATCH,POST,DELETE')
            .end(done);
        });

        it("should reject unauthorized origins to do CORS", function(done) {
          supertest(app)
            .options(apiPrefix + route)
            .set('Origin', 'http://not-authorized')
            .end(function(err, res) {
              if (err) throw err;
              expect(res.headers)
                .not.to.have.property('Access-Control-Allow-Origin');
              done();
            });
        });
      });
    });

    Object.keys(routes).forEach(function(route) {
      routes[route].forEach(function(method) {
        if (route.indexOf('token') !== -1) {
          var token = tokenlib.generateToken(callUrls.tokenSize);
          route = route.replace('token', token);
        }

        describe(method + ' ' + route, function() {
          beforeEach(function() {
            var fakeCallInfo = conf.get("fakeCallInfo");
            sandbox.stub(tokBox, "getSessionTokens", function(opts, callback) {
              callback(null, {
                apiKey: tokBoxConfig.credentials.default.apiKey,
                sessionId: fakeCallInfo.session1,
                callerToken: fakeCallInfo.token1,
                calleeToken: fakeCallInfo.token2
              });
            });
          });

          it("should authorize allowed origins to do CORS", function(done) {
            supertest(app)[method](apiPrefix + route)
              .set('Origin', 'http://mozilla.org')
              .expect('Access-Control-Allow-Origin', 'http://mozilla.org')
              .end(done);
          });

          it("should reject unauthorized origins to do CORS", function(done) {
            supertest(app)[method](apiPrefix + route)
              .set('Origin', 'http://not-authorized')
              .end(function(err, res) {
                if (err) throw err;
                expect(res.headers)
                  .not.to.have.property('Access-Control-Allow-Origin');
                done();
              });
          });
        });
      });
    });

    describe("GET /__hearbeat__", function() {

      it("should return a 503 if storage is down", function(done) {
        sandbox.stub(request, "post", function(options, callback) {
          callback(null, {statusCode: 200});
        });
        sandbox.stub(storage, "ping", function(callback) {
          callback(new Error("read only"));
        });

        supertest(app)
          .get(apiPrefix + '/__heartbeat__')
          .expect(503)
          .end(function(err, res) {
            if (err) throw err;
            expect(res.body).to.eql({
              'storage': false,
              'provider': true
            });
            done();
          });
      });

      it("should return a 503 if provider service is down", function(done) {
        sandbox.stub(request, "post", function(options, callback) {
          callback(new Error("blah"));
        });
        supertest(app)
          .get(apiPrefix + '/__heartbeat__')
          .expect(503)
          .end(function(err, res) {
            if (err) throw err;
            expect(res.body).to.eql({
              'storage': true,
              'provider': false,
              'message': "TokBox Error: The request failed: Error: blah"
            });
            done();
          });
      });

      it("should return a 200 if all dependencies are ok", function(done) {
        sandbox.stub(request, "post", function(options, callback) {
          callback(null, {statusCode: 200});
        });
        supertest(app)
          .get(apiPrefix + '/__heartbeat__')
          .expect(200)
          .end(function(err, res) {
            if (err) throw err;
            expect(res.body).to.eql({
              'storage': true,
              'provider': true
            });
            done();
          });
      });

      it("should return a 503 if it's not able to reach the SP url", function(done) {
        sandbox.stub(tokBox, "ping", function(options, callback) {
          callback(null);
        });

        sandbox.stub(request, "put", function(options, callback) {
          callback(new Error("error"));
        });

        supertest(app)
          .get(apiPrefix + '/__heartbeat__/?SP_LOCATION=http://test')
          .expect(503)
          .end(function(err, res) {
            if (err) throw err;
            expect(res.body).to.eql({
              'storage': true,
              'provider': true,
              'push': false
            });
            done();
          });
      });

      it("should count SimplePush call if it's not able to reach the SP url", function(done) {
        sandbox.stub(tokBox, "ping", function(options, callback) {
          callback(null);
        });

        sandbox.stub(request, "put", function(options, callback) {
          callback(new Error("error"));
        });

        sandbox.stub(statsdClient, "count");

        supertest(app)
          .get(apiPrefix + '/__heartbeat__/?SP_LOCATION=http://test')
          .expect(503)
          .end(function(err, res) {
            if (err) throw err;
            expect(res.body).to.eql({
              'storage': true,
              'provider': true,
              'push': false
            });
            assert.calledTwice(statsdClient.count);
            assert.calledWithExactly(statsdClient.count, "loop.simplepush.call", 1);
            assert.calledWithExactly(statsdClient.count,
                                     "loop.simplepush.call.heartbeat.failures", 1);
            done();
          });
      });

      it("should return a 200 if it's able to reach all backends (with SP specified)",
        function(done) {
          sandbox.stub(tokBox, "ping", function(options, callback) {
            callback(null);
          });

          sandbox.stub(request, "put", function(options, callback) {
            callback(null, {statusCode: 200});
          });
          supertest(app)
            .get(apiPrefix + '/__heartbeat__/?SP_LOCATION=http://test')
            .expect(200)
            .end(function(err, res) {
              if (err) throw err;
              expect(res.body).to.eql({
                'storage': true,
                'provider': true,
                'push': true
              });
              done();
            });
      });

      it("should count SP call if it's able to reach all backends (with SP specified)",
        function(done) {
          sandbox.stub(tokBox, "ping", function(options, callback) {
            callback(null);
          });

          sandbox.stub(request, "put", function(options, callback) {
            callback(null, {statusCode: 200});
          });

          sandbox.stub(statsdClient, "count");

          supertest(app)
            .get(apiPrefix + '/__heartbeat__/?SP_LOCATION=http://test')
            .expect(200)
            .end(function(err, res) {
              if (err) throw err;
              expect(res.body).to.eql({
                'storage': true,
                'provider': true,
                'push': true
              });
              assert.calledTwice(statsdClient.count);
              assert.calledWithExactly(statsdClient.count, "loop.simplepush.call", 1);
              assert.calledWithExactly(statsdClient.count,
                                       "loop.simplepush.call.heartbeat.success", 1);

              done();
            });
      });
    });

    describe("GET /", function() {
      it("should display project information.", function(done) {
        supertest(app)
          .get(apiPrefix + '/')
          .expect(200)
          .expect('Content-Type', /json/)
          .end(function(err, res) {
            if (err) throw err;
            ["name", "description", "version", "homepage", "endpoint",
             "fakeTokBox", "fxaOAuth", "branch", "rev"].forEach(function(key) {
              expect(res.body).to.have.property(key);
            });
            done();
          });
      });

      it("should not display server version if displayVersion is false.",
        function(done) {
          conf.set("displayVersion", false);

          supertest(app)
            .get(apiPrefix + '/')
            .expect(200)
            .end(function(err, res) {
              conf.set("displayVersion", true);
              if (err) throw err;
              expect(res.body).not.to.have.property("version");
              done();
            });
        });
    });

    describe("GET /push-server-config", function() {
      it("should return the push server configuration", function(done) {
        supertest(app)
          .get(apiPrefix + '/push-server-config')
          .end(function(err, res) {
            if (err) throw err;
            expect(res.body).eql({
              pushServerURI: 'wss://push.services.mozilla.com/'
            });
            done();
          });
      });
    });

    describe("GET /call-url", function() {
      var jsonReq;

      beforeEach(function() {
        jsonReq = supertest(app)
          .get(apiPrefix + '/call-url')
          .hawk(hawkCredentials)
          .type('json')
          .expect('Content-Type', /json/);
      });

      it("should have the requireHawkSession middleware installed", function() {
        expect(getMiddlewares(apiRouter, 'post', '/call-url'))
          .include(requireHawkSession);
      });

      it("should return an empty list if no call-url", function(done) {
        jsonReq.send({}).expect(200).end(function(err, res) {
          if (err) throw err;
          expect(res.body).to.eql([]);
          done();
        });
      });

      it("should return a list of call-url with some information",
        function(done) {
          storage.addUserCallUrlData(userHmac,
            tokenlib.generateToken(conf.get('callUrls').tokenSize), {
              userMac: userHmac,
              callerId: callerId,
              timestamp: time(),
              issuer: "alexis",
              subject: undefined,
              expires: time() + (10 * tokenlib.ONE_HOUR)
            },
            function(err) {
              if (err) throw err;

              jsonReq.send({}).expect(200).end(function(err, res) {
                if (err) throw err;
                expect(res.body).to.length(1);
                var callUrlData = res.body[0];
                expect(callUrlData).to.have.property("expires");
                expect(callUrlData).to.have.property("timestamp");
                delete callUrlData.expires;
                delete callUrlData.timestamp;
                expect(callUrlData).to.eql({
                  "callerId": "natim@mozilla.com",
                  "issuer": "alexis"
                });
                done();
              });
            });
        });

      it("should return a list of call-url with some information & subject",
        function(done) {
          storage.addUserCallUrlData(userHmac,
            tokenlib.generateToken(conf.get('callUrls').tokenSize), {
              userMac: userHmac,
              callerId: callerId,
              timestamp: time(),
              issuer: "alexis",
              subject: "dummySubject",
              expires: time() + (10 * tokenlib.ONE_HOUR)
            },
            function(err) {
              if (err) throw err;

              jsonReq.send({}).expect(200).end(function(err, res) {
                if (err) throw err;
                expect(res.body).to.length(1);
                var callUrlData = res.body[0];
                expect(callUrlData).to.have.property("expires");
                expect(callUrlData).to.have.property("timestamp");
                delete callUrlData.expires;
                delete callUrlData.timestamp;
                expect(callUrlData).to.eql({
                  "callerId": "natim@mozilla.com",
                  "issuer": "alexis",
                  "subject": "dummySubject"
                });
                done();
              });
            });
        });
    });

    describe("POST /call-url", function() {
      var jsonReq;

      beforeEach(function() {
        jsonReq = supertest(app)
          .post(apiPrefix + '/call-url')
          .hawk(hawkCredentials)
          .type('json')
          .expect('Content-Type', /json/);
      });

      it("should have the requireHawkSession middleware installed", function() {
        expect(getMiddlewares(apiRouter, 'post', '/call-url'))
          .include(requireHawkSession);
      });

      it("should return a 405", function(done) {
        jsonReq.send({}).expect(405).end(function(err, res) {
          if (err) throw err;
          expectFormattedError(res, 405, errors.NO_LONGER_SUPPORTED,
                               "No longer supported");
          done();
        });
      });
<<<<<<< HEAD

      it("should check that the given expiration is a number", function(done) {
        jsonReq
          .send({callerId: callerId, expiresIn: "not a number"})
          .expect(400)
          .end(function(err, res) {
            if (err) throw err;
            expectFormattedError(res, 400, errors.INVALID_PARAMETERS,
                                "expiresIn should be a valid number");
            done();
          });
      });

      describe("with mocked maxTimeout", function() {
        var oldMaxTimeout;

        beforeEach(function() {
          oldMaxTimeout = callUrls.maxTimeout;
          callUrls.maxTimeout = 5;
          conf.set('callUrls', callUrls);
        });

        afterEach(function() {
          callUrls.maxTimeout = oldMaxTimeout;
          conf.set('callUrls', callUrls);
        });

        it("should check the given expiration is not greater than the max",
          function(done) {
            jsonReq
              .send({callerId: callerId, expiresIn: "10"})
              .expect(400)
              .end(function(err, res) {
                if (err) throw err;
                expectFormattedError(res, 400, errors.INVALID_PARAMETERS,
                                    "expiresIn should be less than 5");
                done();
              });
          });
      });

      it("should accept an expiresIn parameter", function(done) {
        jsonReq
          .expect(200)
          .send({callerId: callerId, expiresIn: 5})
          .end(function(err, res) {
            if (err) throw err;
            var callUrl = res.body.callUrl,
                token;

            token = callUrl.split("/").pop();

            storage.getCallUrlData(token, function(err, urlData) {
              if (err) throw err;
              expect(urlData.expires).not.eql(undefined);
              done();
            });
          });
      });

      it("should generate a valid call-url", function(done) {
        jsonReq
          .expect(200)
          .send({callerId: callerId})
          .end(function(err, res) {
            if (err) throw err;
            var callUrl = res.body.callUrl, token;

            expect(callUrl).to.not.equal(null);
            var urlStart = conf.get('callUrls').webAppUrl
              .replace('{token}', '');
            expect(callUrl).to.contain(urlStart);

            token = callUrl.split("/").pop();

            storage.getCallUrlData(token, function(err, urlData) {
              if (err) throw err;
              expect(urlData.userMac).not.eql(undefined);
              done();
            });
          });
      });

      it("should store provided issuer", function(done) {
        var issuer = "aIssuer";
        jsonReq
          .expect(200)
          .send({ callerId: callerId, issuer: issuer})
          .end(function(err, res) {
            if (err) throw err;
            var callUrl = res.body.callUrl;
            var token = callUrl.split("/").pop();

            storage.getCallUrlData(token, function(err, urlData) {
              if (err) throw err;
              expect(urlData.issuer).eql(issuer);
              done();
            });
          });
      });

      it("should not store issuer if an anonymous identity is " +
         "provided", function(done) {
        var token = new Token();
        token.getCredentials(function(tokenId, authKey) {
          var anonymousHawkCredentials = {
            id: tokenId,
            key: authKey,
            algorithm: "sha256"
          };
          var anonymousHawkIdHmac = hmac(tokenId, conf.get('hawkIdSecret'));
          storage.setHawkSession(anonymousHawkIdHmac, authKey, function(err) {
            if (err) throw err;
            supertest(app)
              .post(apiPrefix + "/call-url")
              .hawk(anonymousHawkCredentials)
              .send({ callerId: callerId })
              .expect(200)
              .end(function(err, res) {
                if (err) throw err;
                var callUrl = res.body.callUrl;
                var token = callUrl.split("/").pop();
                storage.getCallUrlData(token, function(err, urlData) {
                  if (err) throw err;
                  expect(urlData.issuer).eql(undefined);
                  done();
                });
              });
          });
        });
      });

      it("should store user identity if no issuer is provided", function(done) {
        jsonReq
          .expect(200)
          .send({ callerId: callerId })
          .end(function(err, res) {
            if (err) throw err;
            var callUrl = res.body.callUrl;
            var token = callUrl.split("/").pop();

            storage.getCallUrlData(token, function(err, urlData) {
              if (err) throw err;
              expect(urlData.issuer).eql(user);
              done();
            });
          });
      });

      it("should return the expiration date of the call-url", function(done) {
        jsonReq
          .expect(200)
          .send({callerId: callerId})
          .end(function(err, res) {
            if (err) throw err;
            var expiresAt = res.body.expiresAt;
            expect(expiresAt).not.eql(undefined);
            done();
          });
      });

      it("should count new url generation using statsd", function(done) {
        sandbox.stub(statsdClient, "count");
        jsonReq
          .expect(200)
          .send({callerId: callerId})
          .end(function(err) {
            if (err) throw err;
            assert.calledOnce(statsdClient.count);
            assert.calledWithExactly(statsdClient.count, "loop.call-urls", 1);
            done();
          });
      });
=======
>>>>>>> 820a5d48
    });

    describe("POST /registration", function() {
      var jsonReq;
      var url1 = "http://www.example.org";
      var url2 = "http://www.mozilla.org";


      beforeEach(function() {
        jsonReq = supertest(app)
          .post(apiPrefix + '/registration')
          .hawk(hawkCredentials)
          .type('json')
          .expect('Content-Type', /json/);
      });

      it("should have the authenticate middleware installed",
        function() {
          expect(getMiddlewares(apiRouter, 'post', '/registration'))
            .include(authenticate);
        });

      it("should validate the simple push url", function(done) {
        jsonReq
          .send({'simple_push_url': 'not-an-url'})
          .expect(400)
          .end(function(err, res) {
            if (err) throw err;
            expectFormattedError(res, 400, errors.INVALID_PARAMETERS,
                                "simplePushURLs.calls should be a valid url");
            done();
          });
      });

      it("should work with no data passed", function(done) {
        jsonReq
          .send({})
          .expect(200)
          .end(function(err) {
            if (err) throw err;
            done();
          });
      });

      it("should reject non-JSON requests when a SimplePush URL is provided", function(done) {
        supertest(app)
          .post(apiPrefix + '/registration')
          .send({simple_push_url: 'yeah'})
          .set('Accept', 'text/html')
          .hawk(hawkCredentials)
          .expect(406).end(function(err, res) {
            if (err) throw err;
            expectFormattedError(res, 406, errors.BADJSON,
              "Request body should be defined as application/json");
            done();
          });
      });

      it("should return a 200 if everything went fine", function(done) {
        jsonReq
          .send({'simple_push_url': pushURL})
          .expect(200).end(done);
      });

      it("should store push url", function(done) {
        jsonReq
          .send({'simple_push_url': pushURL})
          .hawk(hawkCredentials)
          .expect(200).end(function(err) {
            if (err) throw err;
            storage.getUserSimplePushURLs(userHmac, function(err, records) {
              if (err) throw err;
              expect(records.calls).eql([pushURL]);
              done();
            });
          });
      });

      it("should be able to store multiple push urls for one user",
        function(done) {
          storage.setHawkUser(userHmac, hawkIdHmac2, function(err) {
            if (err) throw err;
            register(url1, expectedAssertion, hawkCredentials, function() {
              register(url2, expectedAssertion, hawkCredentials2, function() {
                storage.getUserSimplePushURLs(userHmac, function(err, records) {
                  if (err) throw err;
                  expect(records.calls.length).eql(2);
                  done();
                });
              });
            });
          });
        });

      it("should return a 503 if the database isn't available on update", function(done) {
        sandbox.stub(storage, "addUserSimplePushURLs",
          function(userMac, hawkHmacId, simplepushURL, callback) {
            callback("error");
          });
        jsonReq
          .send({'simplePushURL': pushURL})
          .expect(503).end(done);
      });

      it("should count new users if the session is created", function(done) {
        sandbox.stub(statsdClient, "count");
        supertest(app)
          .post(apiPrefix + '/registration')
          .type('json')
          .send({
            'simplePushURL': pushURL
          }).expect(200).end(function(err) {
            if (err) throw err;
            assert.calledOnce(statsdClient.count);
            assert.calledWithExactly(
              statsdClient.count,
              "loop.activated-users",
              1
            );
            done();
          });
      });

      it("shouldn't count a new user if the session already exists",
        function(done) {
          sandbox.stub(statsdClient, "count");
          jsonReq
            .send({
              'simple_push_url': pushURL
            }).expect(200).end(function(err) {
              if (err) throw err;
              assert.notCalled(statsdClient.count);
              done();
            });
        });

      it("should create a session token even if the SP url is not provided",
        function(done) {
          jsonReq.send({}).expect(200).end(function(err, res) {
            if (err) throw err;
            expect(res.headers['server-authorization']).not.eql(undefined);
            done();
          });
        });
    });

    describe("DELETE /registration", function() {
      var jsonReq;
      var url = "http://www.mozilla.org";

      beforeEach(function() {
        jsonReq = supertest(app)
          .del(apiPrefix + '/registration')
          .hawk(hawkCredentials)
          .type('json');
      });

      it("should have the requireHawkSession middleware installed",
        function() {
          expect(getMiddlewares(apiRouter, 'delete', '/registration'))
            .include(requireHawkSession);
        });

      it("should remove an existing simple push url for an user", function(done) {
        register(url, expectedAssertion, hawkCredentials, function() {
          jsonReq.send({})
            .expect(204)
            .end(done);
        });
      });
    });

    describe("GET /calls/:token", function() {
      it("should have the validateToken middleware installed.", function() {
        expect(getMiddlewares(apiRouter, 'get', '/calls/:token'))
          .include(validateToken);
      });

      it("should return a the calleeFriendlyName", function(done) {
        var calleeFriendlyName = "Adam Roach";
        var token = tokenlib.generateToken(callUrls.tokenSize);
        var timestamp = parseInt(Date.now() / 1000, 10);
        storage.addUserCallUrlData(userHmac, token, {
          userMac: userHmac,
          issuer: calleeFriendlyName,
          timestamp: timestamp,
          expires: parseInt(Date.now() / 1000, 10) + callUrls.timeout
        }, function(err) {
          if (err) throw err;

          supertest(app)
            .get(apiPrefix + '/calls/' + token)
            .hawk(hawkCredentials)
            .expect(200)
            .expect('Content-Type', /json/)
            .end(function(err, res) {
              if (err) throw err;
              expect(res.body).to.deep.equal({
                calleeFriendlyName: calleeFriendlyName,
                urlCreationDate: timestamp
              });
              done();
            });
        });
      });
    });

    describe("PUT /call-url/:token", function() {
      var token;
      beforeEach(function(done) {
        token = tokenlib.generateToken(callUrls.tokenSize);
        storage.addUserCallUrlData(userHmac, token, {
          timestamp: parseInt(Date.now() / 1000, 10),
          expires: parseInt(Date.now() / 1000, 10) + callUrls.timeout
        }, function(err) {
          if (err) throw err;
          done();
        });
      });

      it("should ignore invalid fields", function(done) {
        supertest(app)
          .put(apiPrefix + '/call-url/' + token)
          .hawk(hawkCredentials)
          .send({
            callerId: "Adam",
            invalidField: "value"
          })
          .expect(200)
          .end(function(err) {
            if (err) throw err;
            storage.getCallUrlData(token, function(err, res) {
              if (err) throw err;
              expect(res.callerId).to.eql("Adam");
              expect(res.invalidField).to.eql(undefined);
              done();
            });
          });
      });

      it("should accept valid fields", function(done) {
        supertest(app)
          .put(apiPrefix + '/call-url/' + token)
          .hawk(hawkCredentials)
          .send({
            callerId: "Adam",
            expiresIn: 250,
            issuer: "Mark Banner"
          })
          .expect(200)
          .end(function(err, res) {
            if (err) throw err;
            expect(res.body.expiresAt).not.eql(undefined);
            done();
          });

      });

      it("should accept optional subject field", function(done) {
        supertest(app)
          .put(apiPrefix + '/call-url/' + token)
          .hawk(hawkCredentials)
          .send({
            callerId: "Adam",
            expiresIn: 250,
            issuer: "Mark Banner",
            subject: "DummySubject"
          })
          .expect(200)
          .end(function(err, res) {
            if (err) throw err;
            expect(res.body.expiresAt).not.eql(undefined);
            done();
          });

      });

    });

    describe("DELETE /call-url/:token", function() {
      var token, req, clock;

      beforeEach(function(done) {
        clock = sinon.useFakeTimers(fakeNow);

        token = tokenlib.generateToken(callUrls.tokenSize);
        storage.addUserCallUrlData(userHmac, token, {
          userMac: userHmac,
          timestamp: parseInt(Date.now() / 1000, 10),
          expires: parseInt(Date.now() / 1000, 10) + callUrls.timeout
        }, function(err) {
          if (err) throw err;
          req = supertest(app)
            .del(apiPrefix + '/call-url/' + token)
            .hawk(hawkCredentials);
          done();
        });
      });

      afterEach(function() {
        clock.restore();
      });

      it("should remove the call-url", function(done) {
        req.expect(204).end(function(err) {
          if (err) throw err;
          storage.getCallUrlData(token, function(err, record) {
            if (err) throw err;
            expect(record).eql(null);
            done();
          });
        });
      });

      it("should return a 503 is the database is not available", function(done) {
        sandbox.stub(storage, "getCallUrlData", function(urlId, callback) {
          callback("error");
        });
        req.expect(503).end(done);
      });

      it("should return a 403 if the token doesn't belong to the user",
        function(done){
          var userMac = "h4x0r";

          storage.addUserCallUrlData(userMac, token, {
            userMac: userMac,
            timestamp: parseInt(Date.now() / 1000, 10),
            expires: parseInt(Date.now() / 1000, 10) + callUrls.timeout
          }, function(err) {
            if (err) throw err;
            req = supertest(app)
              .del(apiPrefix + '/call-url/' + token)
              .hawk(hawkCredentials)
              .expect(403).end(done);
          });
        });

      it("should have the validateToken middleware installed", function() {
        expect(getMiddlewares(apiRouter, 'delete', '/call-url/:token'))
          .include(validateToken);
      });
    });

    describe("GET /calls", function() {
      var req, calls;

      beforeEach(function(done) {
        calls = [
          {
           callId: randomBytes(16).toString("hex"),
           wsCallerToken: randomBytes(16).toString("hex"),
           wsCalleeToken: randomBytes(16).toString("hex"),
           callerId: callerId,
           userMac: userHmac,
           apiKey: tokBoxConfig.credentials.default.apiKey,
           sessionId: fakeCallInfo.session1,
           calleeToken: fakeCallInfo.token1,
           callToken: callToken,
           callType: 'audio',
           urlCreationDate: urlCreationDate,
           callState: constants.CALL_STATES.INIT,
           timestamp: parseInt(Date.now() / 1000, 10)
          },
          {
           callId: randomBytes(16).toString("hex"),
           wsCallerToken: randomBytes(16).toString("hex"),
           wsCalleeToken: randomBytes(16).toString("hex"),
           callerId: callerId,
           userMac: userHmac,
           apiKey: tokBoxConfig.credentials.default.apiKey,
           sessionId: fakeCallInfo.session2,
           calleeToken: fakeCallInfo.token2,
           callToken: callToken,
           callType: 'audio-video',
           urlCreationDate: urlCreationDate,
           callState: constants.CALL_STATES.INIT,
           timestamp: parseInt(Date.now() / 1000, 10) + 1
          },
          {
           callId: randomBytes(16).toString("hex"),
           wsCallerToken: randomBytes(16).toString("hex"),
           wsCalleeToken: randomBytes(16).toString("hex"),
           callerId: callerId,
           userMac: userHmac,
           apiKey: tokBoxConfig.credentials.default.apiKey,
           sessionId: fakeCallInfo.session3,
           calleeToken: fakeCallInfo.token2,
           callState: constants.CALL_STATES.TERMINATED,
           callToken: callToken,
           callType: 'audio-video',
           urlCreationDate: urlCreationDate,
           timestamp: parseInt(Date.now() / 1000, 10) + 2
          }
        ];

        req = supertest(app)
          .get(apiPrefix + '/calls?version=' + calls[1].timestamp)
          .hawk(hawkCredentials)
          .expect('Content-Type', /json/);

        storage.addUserCall(userHmac, calls[0], function() {
          storage.addUserCall(userHmac, calls[1], function() {
            storage.addUserCall(userHmac, calls[2], done);
          });
        });
      });

      it("should list existing calls", function(done) {
        supertest(app)
          .get(apiPrefix + '/calls?version=0')
          .hawk(hawkCredentials)
          .expect('Content-Type', /json/)
          .expect(200).end(function(err, res) {
            if (err) throw err;

            var callsList = calls.filter(function(call) {
              return call.callState !== constants.CALL_STATES.TERMINATED;
            }).map(function(call) {
              return {
                callId: call.callId,
                callType: call.callType,
                callerId: call.callerId,
                websocketToken: call.wsCalleeToken,
                apiKey: tokBoxConfig.credentials.default.apiKey,
                sessionId: call.sessionId,
                sessionToken: call.calleeToken,
                callUrl: conf.get('callUrls').webAppUrl
                  .replace('{token}', call.callToken),
                call_url: conf.get('callUrls').webAppUrl
                  .replace('{token}', call.callToken),
                callToken: call.callToken,
                urlCreationDate: call.urlCreationDate,
                progressURL: progressURL
              };
            });


            expect(res.body).to.deep.equal({calls: callsList});
            done(err);
          });
      });

      it("should list calls more recent than a given version", function(done) {
        req.expect(200).end(function(err, res) {
          if (err) throw err;

          var callsList = [{
            callId: calls[1].callId,
            callType: calls[1].callType,
            callerId: calls[1].callerId,
            websocketToken: calls[1].wsCalleeToken,
            apiKey: tokBoxConfig.credentials.default.apiKey,
            sessionId: calls[1].sessionId,
            sessionToken: calls[1].calleeToken,
            callUrl: conf.get('callUrls').webAppUrl
              .replace('{token}', calls[2].callToken),
            call_url: conf.get('callUrls').webAppUrl
              .replace('{token}', calls[1].callToken),
            callToken: calls[1].callToken,
            urlCreationDate: calls[1].urlCreationDate,
            progressURL: progressURL
          }];

          expect(res.body).to.deep.equal({calls: callsList});
          done(err);
        });
      });

      it("shouldn't list callToken and urls for a direct call", function(done) {
        var call = {
          callId: randomBytes(16).toString("hex"),
          wsCallerToken: randomBytes(16).toString("hex"),
          wsCalleeToken: randomBytes(16).toString("hex"),
          callerId: callerId,
          userMac: userHmac,
          apiKey: tokBoxConfig.credentials.default.apiKey,
          sessionId: fakeCallInfo.session3,
          calleeToken: fakeCallInfo.token2,
          callState: constants.CALL_STATES.INIT,
          callType: 'audio-video',
          timestamp: parseInt(Date.now() / 1000, 10) + 3
        };

        req = supertest(app)
          .get(apiPrefix + '/calls?version=' + call.timestamp)
          .hawk(hawkCredentials)
          .expect('Content-Type', /json/);

        storage.addUserCall(userHmac, call, function() {
          req.expect(200).end(function(err, res) {
            if (err) throw err;

            var callsList = [{
              callId: call.callId,
              callType: call.callType,
              callerId: call.callerId,
              websocketToken: call.wsCalleeToken,
              apiKey: tokBoxConfig.credentials.default.apiKey,
              sessionId: call.sessionId,
              sessionToken: call.calleeToken,
              progressURL: progressURL
            }];

            expect(res.body).to.deep.equal({calls: callsList});
            done(err);
          });
        });
      });

      it("should have the requireHawk middleware installed", function() {
        expect(getMiddlewares(apiRouter, 'get', '/calls'))
          .include(requireHawkSession);
      });

      it("should answer a 503 if the database isn't available", function(done) {
        sandbox.stub(storage, "getUserCalls", function(userMac, callback) {
          callback("error");
        });

        req.expect(503).end(done);
      });

    });

    describe("with tokens", function() {
      var requests, token, tokBoxSessionId,
          tokBoxCallerToken, tokBoxCalleeToken;

      beforeEach(function (done) {
        requests = [];
        var fakeCallInfo = conf.get("fakeCallInfo");
        sandbox.useFakeTimers(fakeNow);
        tokBoxSessionId = fakeCallInfo.session1;
        tokBoxCalleeToken = fakeCallInfo.token1;
        tokBoxCallerToken = fakeCallInfo.token2;

        sandbox.stub(request, "put", function(options) {
          requests.push(options);
        });

        token = tokenlib.generateToken(callUrls.tokenSize);

        var timestamp = parseInt(Date.now() / 1000, 10);

        storage.addUserCallUrlData(userHmac, token, {
          userMac: userHmac,
          callerId: callerId,
          timestamp: timestamp,
          expires: timestamp + callUrls.timeout
        }, done);
      });

      describe("POST /calls/:token", function() {
        var addCallReq;

        beforeEach(function() {
          addCallReq = supertest(app)
            .post(apiPrefix + '/calls/' + token)
            .send({callType: 'audio-video'})
            .expect(200);
        });

        it("should have the token validation middleware installed", function() {
          expect(getMiddlewares(apiRouter, 'post', '/calls/:token'))
            .include(validateToken);
        });

        it("should have the validateCallType middleware installed",
          function() {
            expect(getMiddlewares(apiRouter, 'post', '/calls'))
              .include(validateCallType);
          });

        describe("With working tokbox APIs", function() {

          beforeEach(function() {
            sandbox.stub(tokBox, "getSessionTokens", function(opts, callback) {
              callback(null, {
                apiKey: tokBoxConfig.credentials.default.apiKey,
                sessionId: tokBoxSessionId,
                callerToken: tokBoxCallerToken,
                calleeToken: tokBoxCalleeToken
              });
            });
          });

          it("should accept valid call token", function(done) {
            addCallReq.end(done);
          });

          it("should return a 503 if urlsStore is not available", function(done) {
            sandbox.stub(storage, "getUserSimplePushURLs", function(userMac, callback) {
              callback("error");
            });
            addCallReq
              .expect(503)
              .end(done);
          });

          it("should return the caller data.", function(done) {
            addCallReq
              .end(function(err, res) {
                if (err) throw err;
                expect(res.body).to.have.property("callId");
                expect(res.body).to.have.property("websocketToken");
                expect(res.body.sessionId).to.eql(tokBoxSessionId);
                expect(res.body.sessionToken).to.eql(tokBoxCallerToken);
                expect(res.body.apiKey).to.eql(
                  tokBoxConfig.credentials.default.apiKey);
                expect(res.body.progressURL).to.eql(progressURL);
                done();
              });
          });

          it("should call the user SimplePushURL.", function(done) {
            var startTime = parseInt(Date.now() / 1000, 10);
            storage.addUserSimplePushURLs(userHmac, hawkIdHmac,
              {calls: pushURL}, function(err) {
                if (err) throw err;
                addCallReq
                  .end(function(err) {
                    if (err) throw err;
                    expect(requests).to.length(1);
                    expect(requests[0]).to.eql({
                      url: pushURL,
                      form: { version: startTime }
                    });
                    done();
                  });
              });
          });

          it("should store call user data.", function(done) {
            addCallReq
              .end(function(err) {
                if (err) throw err;
                storage.getUserCalls(userHmac, function(err, res) {
                  if (err) throw err;
                  expect(res).to.length(1);
                  expect(res[0].callType).to.eql("audio-video");
                  done();
                });
              });
          });

          it("should let the callee grab call info.", function(done) {
            addCallReq
              .end(function(err) {
                if (err) throw err;
                supertest(app)
                  .get(apiPrefix + "/calls?version=200")
                  .hawk(hawkCredentials)
                  .expect(200)
                  .end(function(err, res) {
                    if (err) throw err;
                    expect(res.body.calls).to.length(1);
                    done();
                  });
              });
          });

          it("should store optional subject data.", function(done) {
            addCallReq
              .send({callType: 'audio-video', subject: 'dummySubject'})
              .end(function(err) {
                if (err) throw err;
                storage.getUserCalls(userHmac, function(err, res) {
                  if (err) throw err;
                  expect(res).to.length(1);
                  expect(res[0].callType).to.eql("audio-video");
                  expect(res[0].subject).to.eql("dummySubject");
                  done();
                });
              });
          });

        });
      });

      describe("POST /calls", function() {
        var addCallReq;

        beforeEach(function() {
          addCallReq = supertest(app)
            .post(apiPrefix + "/calls")
            .hawk(hawkCredentials)
            .type("json")
            .expect(200);
        });


        it("should have the requireHawk middleware installed", function() {
          expect(getMiddlewares(apiRouter, "post", "/calls"))
            .include(requireHawkSession);
        });

        it("should have the validateCallType middleware installed",
          function() {
            expect(getMiddlewares(apiRouter, 'post', '/calls'))
              .include(validateCallType);
          });

        it("should have the validateCallParams middleware installed",
          function() {
            expect(getMiddlewares(apiRouter, 'post', '/calls'))
              .include(validateCallParams);
          });

        describe("With working tokbox APIs", function() {
          var _logs = [], oldMetrics;

          beforeEach(function() {
            oldMetrics = conf.get('hekaMetrics');
            var hekaMetrics = JSON.parse(JSON.stringify(oldMetrics));
            hekaMetrics.activated = true;
            conf.set('hekaMetrics', hekaMetrics);
            sandbox.stub(hekaLogger, "info", function(op, log) {
              log.op = op;
              try {
                _logs.push(log);
              } catch (e) {
              }
            });

            sandbox.stub(tokBox, "getSessionTokens", function(opts, callback) {
              callback(null, {
                apiKey: tokBoxConfig.credentials.default.apiKey,
                sessionId: tokBoxSessionId,
                callerToken: tokBoxCallerToken,
                calleeToken: tokBoxCalleeToken
              });
            });
          });

          afterEach(function() {
            _logs = [];
            conf.set('hekaMetrics', oldMetrics);
          });

          it("should log metrics with the user hash", function(done) {
            addCallReq
              .send({calleeId: user, callType: 'audio'})
              .end(function() {
                expect(_logs[0].uid).to.eql(userHmac);
                done();
              });
          });

          it("should accept a valid call identity", function(done) {
            storage.addUserSimplePushURLs(userHmac, hawkIdHmac,
              {calls: pushURL}, function(err) {
                if (err) throw err;

                addCallReq
                  .send({calleeId: user, callType: 'audio'})
                  .end(done);
              });
          });

          it("should accept a valid call identity even if the case differs",
            function(done) {
              storage.addUserSimplePushURLs(userHmac, hawkIdHmac,
                {calls: pushURL}, function(err) {
                  if (err) throw err;

                  addCallReq
                    .send({calleeId: user.toUpperCase(), callType: 'audio'})
                    .end(done);
                });
            });

          it("should return a 503 if urlsStore is not available", function(done) {
            sandbox.stub(storage, "getUserSimplePushURLs", function(userMac, callback) {
              callback("error");
            });
            addCallReq
              .send({calleeId: user, callType: "audio"})
              .expect(503)
              .end(done);
          });

          it("should not let anonymous users place a call.", function(done) {
            var token = new Token();
            token.getCredentials(function(tokenId, authKey) {
              var anonymousHawkCredentials = {
                id: tokenId,
                key: authKey,
                algorithm: "sha256"
              };
              var anonymousHawkIdHmac = hmac(tokenId, conf.get('hawkIdSecret'));
              storage.setHawkSession(anonymousHawkIdHmac, authKey,
                function(err) {
                  if (err) throw err;
                  storage.addUserSimplePushURLs(userHmac, hawkIdHmac,
                    {calls: pushURL}, function(err) {
                      if (err) throw err;
                      supertest(app)
                        .post(apiPrefix + "/calls")
                        .hawk(anonymousHawkCredentials)
                        .type("json")
                        .send({calleeId: user, callType: "audio"})
                        .expect(403)
                        .end(function(err, res) {
                          if (err) throw err;
                          expectFormattedError(res, 403, errors.INVALID_AUTH_TOKEN,
                            "You should be a registered user to perform this action.");
                          done();
                        });
                    });
                });
            });
          });


          it("should return the caller data.", function(done) {
            storage.addUserSimplePushURLs(userHmac, hawkIdHmac, {calls: pushURL}, function(err) {
              if (err) throw err;
              storage.addUserSimplePushURLs(userHmac2, hawkIdHmac2, {calls: pushURL2}, function(err) {
                if (err) throw err;
                var startTime = parseInt(Date.now() / 1000, 10);
                addCallReq
                  .send({calleeId: [user, user2], callType: "audio"})
                  .expect(200)
                  .end(function(err, res) {
                    if (err) throw err;
                    expect(res.body).to.have.property("callId");
                    expect(res.body).to.have.property("websocketToken");
                    expect(res.body.sessionId).to.eql(tokBoxSessionId);
                    expect(res.body.sessionToken).to.eql(tokBoxCallerToken);
                    expect(res.body.apiKey).to.eql(
                      tokBoxConfig.credentials.default.apiKey);
                    expect(res.body.progressURL).to.eql(progressURL);
                    expect(requests).to.length(2);
                    expect(requests[0]).to.eql({
                      url: pushURL,
                      form: { version: startTime }
                    });
                    done();
                  });
              });
            });
          });

          it("should store call user data.", function(done) {
            storage.addUserSimplePushURLs(userHmac, hawkIdHmac, {calls: pushURL}, function(err) {
              if (err) throw err;
              storage.addUserSimplePushURLs(userHmac2, hawkIdHmac2, {calls: pushURL2}, function(err) {
                if (err) throw err;

                addCallReq
                  .send({calleeId: [user, user2], callType: "audio"})
                  .expect(200)
                  .end(function(err) {
                    if (err) throw err;
                    storage.getUserCalls(userHmac, function(err, res) {
                      if (err) throw err;
                      expect(res).to.length(1);
                      storage.getUserCalls(userHmac2, function(err, res2) {
                        if (err) throw err;

                        expect(res2).to.length(1);
                        expect(res2).to.eql(res);
                        done();
                      });
                    });
                  });
              });
            });
          });

          it("should let the callee grab call info.", function(done) {
            storage.addUserSimplePushURLs(userHmac, hawkIdHmac, {calls: pushURL}, function(err) {
              if (err) throw err;
              storage.addUserSimplePushURLs(userHmac2, hawkIdHmac2, {calls: pushURL2}, function(err) {
                if (err) throw err;

                addCallReq
                  .send({calleeId: [user, user2], callType: "audio"})
                  .expect(200)
                  .end(function(err) {
                    if (err) throw err;
                    supertest(app)
                      .get(apiPrefix + "/calls?version=200")
                      .hawk(hawkCredentials)
                      .expect(200)
                      .end(function(err, res) {
                        if (err) throw err;
                        expect(res.body.calls).to.length(1);
                        expect(res.body.calls[0]).to.have.property('callerId');
                        supertest(app)
                          .get(apiPrefix + "/calls?version=200")
                          .hawk(hawkCredentials2)
                          .expect(200)
                          .end(function(err, res2) {
                            if (err) throw err;
                            expect(res2.body.calls).to.length(1);

                            delete res.body.calls[0].progressURL;
                            delete res2.body.calls[0].progressURL;
                            expect(res.body.calls).to.eql(res2.body.calls);
                            done();
                          });
                      });
                  });
              });
            });
          });

          it("should fail when calling a non existing user.", function(done) {
            addCallReq
              .send({calleeId: "non-existing@example.com", callType: "audio"})
              .expect(400)
              .end(function(err, res) {
                if (err) throw err;
                expectFormattedError(res, 400, errors.USER_UNAVAILABLE,
                                    "Could not find any existing user to call");
                done();
              });
          });

          it("should 400 when no existing Simple Push URL is registered " +
             "for the called user.",
            function(done) {
              addCallReq
                .send({calleeId: user, callType: "audio"})
                .expect(400)
                .end(function(err, res) {
                  expectFormattedError(res, 400, errors.USER_UNAVAILABLE,
                                      "Could not find any existing user to call");
                  done(err);
                });
            });

          it("should return a 400 if subject is too long", function(done) {
            storage.addUserSimplePushURLs(userHmac, hawkIdHmac, {calls: pushURL}, function(err) {
              if (err) throw err;
              var longSubject = new Array(126).join("~");
              addCallReq
                .send({calleeId: user, subject: longSubject, callType: "audio"})
                .expect(400)
                .end(function(err, res) {
                  if (err) throw err;
                  expectFormattedError(res, 400, errors.INVALID_PARAMETERS,
                                      "Call subject should be shorter than 124 characters");
                  done();
                });
              });
          });

          it("should ping all the user ids URLs", function(done) {
            storage.addUserSimplePushURLs(userHmac, hawkIdHmac, {calls: pushURL}, function(err) {
              if (err) throw err;
              storage.addUserSimplePushURLs(userHmac2, hawkIdHmac2, {calls: pushURL2}, function(err) {
                if (err) throw err;
                storage.addUserSimplePushURLs(userHmac3, hawkIdHmac3, {calls: pushURL3}, function(err) {
                  if (err) throw err;

                  addCallReq
                    .send({
                      calleeId: [
                        user, user2,
                        // French number with French MCC should works
                        {phoneNumber: "0675002145", "mcc": 208},

                        // MSISDN without mcc should works
                        {phoneNumber: "+33675002145"},

                        // MCC doesn't match MSISDN Country Code, should find out
                        {phoneNumber: "+33675002145", mcc: 310},

                        // Will be ignored wrong MSISDN and no MCC
                        {phoneNumber: "0675002145"},

                        // Wrong object will be ignored (no phoneNumber)
                        {number: "+33675002145"}],
                      callType: "audio"
                    })
                    .expect(200)
                    .end(function(err) {
                      if (err) throw err;
                      expect(requests).to.length(5);
                      done();
                    });
                });
              });
            });
          });
        });
      });

      describe("DELETE /account", function() {
        it("should return 204 even if there is no call-data to delete",
          function(done) {
            supertest(app)
              .del(apiPrefix + '/account')
              .hawk(hawkCredentials)
              .expect(204)
              .end(function(err) {
                if (err) throw err;
                done();
              });
          });
      });
    });

    describe("DELETE /session", function() {
      it("should have the requireRegisteredUser middleware installed", function(done) {
        expect(getMiddlewares(apiRouter, 'delete', '/session'))
          .include(requireRegisteredUser);
        done();
      });

      it("should remove the connected user session and drop its simplePushUrls", function(done) {
        supertest(app)
          .post(apiPrefix + '/registration')
          .type('json')
          .send({'simple_push_url': 'http://url'})
          .set("Authorization", "BrowserID " + expectedAssertion)
          .expect(200)
          .end(function(err, res) {
            if (err) throw err;
            var token = new Token(res.header['hawk-session-token']);
            token.getCredentials(function(tokenId, authKey) {
              hawkIdHmac = hmac(tokenId, conf.get('hawkIdSecret'));
              supertest(app)
                .del(apiPrefix + '/session')
                .hawk({
                  id: tokenId,
                  key: authKey,
                  algorithm: "sha256"
                })
                .expect(204)
                .end(function(err) {
                  if (err) throw err;
                  storage.getUserSimplePushURLs(userHmac, function(err, urls) {
                    if (err) throw err;
                    expect(urls.calls).to.length(0);
                    expect(urls.rooms).to.length(0);
                    storage.getHawkSession(hawkIdHmac, function(err, hawkSession) {
                      if (err) throw err;
                      expect(hawkSession).to.eql(null);
                      done();
                    });
                  });
                });
            });
          });
      });
    });
  });

  describe("GET /api-specs", function() {
    it("should return the Videur api spec file.", function(done) {
        supertest(app)
          .get('/api-specs')
          .type('json')
          .expect('Content-Type', /json/)
          .expect(200)
          .end(function(err, res) {
            if (err) throw err;
            var spec = res.body;
            var wantedLocation = conf.get("protocol") + "://" + conf.get("publicServerAddress");
            expect(spec.service.location, wantedLocation);
            expect(spec.service.version, pjson.version);

            var room_tsize = Math.ceil(conf.get('rooms').tokenSize / 3 * 4);
            var expr = 'regexp:/rooms/[a-zA-Z0-9_-]{' + room_tsize + '}';
            expect(!spec.service.resources.hasOwnProperty('__ROOMS__'));
            expect(spec.service.resources.hasOwnProperty(expr));

            var call_tsize = Math.ceil(conf.get('callUrls').tokenSize / 3 * 4);
            expr = 'regexp:/rooms/[a-zA-Z0-9_-]{' + call_tsize + '}';
            expect(!spec.service.resources.hasOwnProperty('__CALLS__'));
            expect(spec.service.resources.hasOwnProperty(expr));

            done();
          });
      });
  });


}

describe("HTTP API exposed by the server", function() {
  runOnPrefix('');
  runOnPrefix(loop.apiPrefix);
});<|MERGE_RESOLUTION|>--- conflicted
+++ resolved
@@ -567,182 +567,6 @@
           done();
         });
       });
-<<<<<<< HEAD
-
-      it("should check that the given expiration is a number", function(done) {
-        jsonReq
-          .send({callerId: callerId, expiresIn: "not a number"})
-          .expect(400)
-          .end(function(err, res) {
-            if (err) throw err;
-            expectFormattedError(res, 400, errors.INVALID_PARAMETERS,
-                                "expiresIn should be a valid number");
-            done();
-          });
-      });
-
-      describe("with mocked maxTimeout", function() {
-        var oldMaxTimeout;
-
-        beforeEach(function() {
-          oldMaxTimeout = callUrls.maxTimeout;
-          callUrls.maxTimeout = 5;
-          conf.set('callUrls', callUrls);
-        });
-
-        afterEach(function() {
-          callUrls.maxTimeout = oldMaxTimeout;
-          conf.set('callUrls', callUrls);
-        });
-
-        it("should check the given expiration is not greater than the max",
-          function(done) {
-            jsonReq
-              .send({callerId: callerId, expiresIn: "10"})
-              .expect(400)
-              .end(function(err, res) {
-                if (err) throw err;
-                expectFormattedError(res, 400, errors.INVALID_PARAMETERS,
-                                    "expiresIn should be less than 5");
-                done();
-              });
-          });
-      });
-
-      it("should accept an expiresIn parameter", function(done) {
-        jsonReq
-          .expect(200)
-          .send({callerId: callerId, expiresIn: 5})
-          .end(function(err, res) {
-            if (err) throw err;
-            var callUrl = res.body.callUrl,
-                token;
-
-            token = callUrl.split("/").pop();
-
-            storage.getCallUrlData(token, function(err, urlData) {
-              if (err) throw err;
-              expect(urlData.expires).not.eql(undefined);
-              done();
-            });
-          });
-      });
-
-      it("should generate a valid call-url", function(done) {
-        jsonReq
-          .expect(200)
-          .send({callerId: callerId})
-          .end(function(err, res) {
-            if (err) throw err;
-            var callUrl = res.body.callUrl, token;
-
-            expect(callUrl).to.not.equal(null);
-            var urlStart = conf.get('callUrls').webAppUrl
-              .replace('{token}', '');
-            expect(callUrl).to.contain(urlStart);
-
-            token = callUrl.split("/").pop();
-
-            storage.getCallUrlData(token, function(err, urlData) {
-              if (err) throw err;
-              expect(urlData.userMac).not.eql(undefined);
-              done();
-            });
-          });
-      });
-
-      it("should store provided issuer", function(done) {
-        var issuer = "aIssuer";
-        jsonReq
-          .expect(200)
-          .send({ callerId: callerId, issuer: issuer})
-          .end(function(err, res) {
-            if (err) throw err;
-            var callUrl = res.body.callUrl;
-            var token = callUrl.split("/").pop();
-
-            storage.getCallUrlData(token, function(err, urlData) {
-              if (err) throw err;
-              expect(urlData.issuer).eql(issuer);
-              done();
-            });
-          });
-      });
-
-      it("should not store issuer if an anonymous identity is " +
-         "provided", function(done) {
-        var token = new Token();
-        token.getCredentials(function(tokenId, authKey) {
-          var anonymousHawkCredentials = {
-            id: tokenId,
-            key: authKey,
-            algorithm: "sha256"
-          };
-          var anonymousHawkIdHmac = hmac(tokenId, conf.get('hawkIdSecret'));
-          storage.setHawkSession(anonymousHawkIdHmac, authKey, function(err) {
-            if (err) throw err;
-            supertest(app)
-              .post(apiPrefix + "/call-url")
-              .hawk(anonymousHawkCredentials)
-              .send({ callerId: callerId })
-              .expect(200)
-              .end(function(err, res) {
-                if (err) throw err;
-                var callUrl = res.body.callUrl;
-                var token = callUrl.split("/").pop();
-                storage.getCallUrlData(token, function(err, urlData) {
-                  if (err) throw err;
-                  expect(urlData.issuer).eql(undefined);
-                  done();
-                });
-              });
-          });
-        });
-      });
-
-      it("should store user identity if no issuer is provided", function(done) {
-        jsonReq
-          .expect(200)
-          .send({ callerId: callerId })
-          .end(function(err, res) {
-            if (err) throw err;
-            var callUrl = res.body.callUrl;
-            var token = callUrl.split("/").pop();
-
-            storage.getCallUrlData(token, function(err, urlData) {
-              if (err) throw err;
-              expect(urlData.issuer).eql(user);
-              done();
-            });
-          });
-      });
-
-      it("should return the expiration date of the call-url", function(done) {
-        jsonReq
-          .expect(200)
-          .send({callerId: callerId})
-          .end(function(err, res) {
-            if (err) throw err;
-            var expiresAt = res.body.expiresAt;
-            expect(expiresAt).not.eql(undefined);
-            done();
-          });
-      });
-
-      it("should count new url generation using statsd", function(done) {
-        sandbox.stub(statsdClient, "count");
-        jsonReq
-          .expect(200)
-          .send({callerId: callerId})
-          .end(function(err) {
-            if (err) throw err;
-            assert.calledOnce(statsdClient.count);
-            assert.calledWithExactly(statsdClient.count, "loop.call-urls", 1);
-            done();
-          });
-      });
-=======
->>>>>>> 820a5d48
     });
 
     describe("POST /registration", function() {
