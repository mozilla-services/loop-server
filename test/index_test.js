--- conflicted
+++ resolved
@@ -534,11 +534,8 @@
                 delete items[0].timestamp;
                 expect(items[0]).eql({
                   callerId: callerId,
-<<<<<<< HEAD
                   callState: "init",
-=======
                   calleeFriendlyName: calleeFriendlyName,
->>>>>>> 185cfb01
                   userMac: user,
                   sessionId: tokBoxSessionId,
                   calleeToken: tokBoxCalleeToken,
