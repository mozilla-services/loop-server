--- conflicted
+++ resolved
@@ -13,12 +13,8 @@
 var fxaAuth = require("../loop/fxa");
 var Token = require("../loop/token").Token;
 var conf = require("../loop").conf;
-<<<<<<< HEAD
 var app = require("../loop").app;
-var hmac = require("../loop").hmac;
-=======
 var hmac = require("../loop/hmac");
->>>>>>> f71e6f31
 var server = require("../loop").server;
 var shutdown = require("../loop").shutdown;
 var storage = require("../loop").storage;
