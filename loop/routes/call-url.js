--- conflicted
+++ resolved
@@ -27,47 +27,9 @@
      **/
     app.post('/call-url', auth.requireHawkSession,
       function(req, res) {
-<<<<<<< HEAD
-
-        function _addUserCallUrlData() {
-          storage.addUserCallUrlData(req.user, req.token, req.urlData,
-            function(err) {
-              if (res.serverError(err)) return;
-              // XXX Bug 1032966 - call_url is deprecated
-              var webAppUrl = conf.get("callUrls").webAppUrl.replace("{token}", req.token);
-              res.status(200).json({
-                callUrl: webAppUrl,
-                callToken: req.token,
-                call_url: webAppUrl,
-                expiresAt: req.urlData.expires
-              });
-            });
-        }
-
-        if (statsdClient !== undefined) {
-          statsdClient.count('loop.call-urls', 1);
-        }
-
-        if (req.urlData.issuer && req.urlData.issuer.length) {
-          _addUserCallUrlData();
-          return;
-        }
-
-        // If the user didn't specify a friendly name we use the user's
-        // identity in case that it isn't an anonymously generated URL.
-        getUserAccount(storage, req, function(err, userId) {
-          if (res.serverError(err)) {
-            return;
-          }
-
-          req.urlData.issuer = userId;
-          _addUserCallUrlData();
-        });
-=======
         // The call-url endpoint is now deprecated.
         sendError(res, 405, errors.NO_LONGER_SUPPORTED, "No longer supported");
         return;
->>>>>>> 820a5d48
       });
 
     app.put('/call-url/:token', auth.requireHawkSession,
