--- conflicted
+++ resolved
@@ -149,19 +149,12 @@
           return;
         }
         participants = participants.map(function(participant) {
-<<<<<<< HEAD
-          delete participant.hawkIdHmac;
-          delete participant.userMac;
-          delete participant.clientMaxSize;
-          return participant;
-=======
           return {
             roomConnectionId: participant.id,
             displayName: participant.displayName,
             account: participant.account,
             owner: (participant.userMac === roomStorageData.roomOwnerHmac)
           };
->>>>>>> 562b7410
         });
         return callback(null, {
           roomUrl: roomsConf.webAppUrl.replace('{token}', token),
