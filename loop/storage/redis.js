/* This Source Code Form is subject to the terms of the Mozilla Public
 * License, v. 2.0. If a copy of the MPL was not distributed with this
 * file, You can obtain one at http://mozilla.org/MPL/2.0/. */

"use strict";
var redis = require("redis");
var async = require("async");
var constants = require("../constants");

var SIMPLE_PUSH_TOPICS = ["calls", "rooms"];

var isUndefined = function(field, fieldName, callback) {
  if (field === undefined) {
    callback(new Error(fieldName + " should not be undefined"));
    return true;
  }
  return false;
}


function RedisStorage(options, settings) {
  this._settings = settings;
  this._client = redis.createClient(
    options.port,
    options.host,
    options.options
  );
  if (options.db) {
    this._client.select(options.db);
  }
}

RedisStorage.prototype = {
<<<<<<< HEAD
  addUserSimplePushURLs: function(userMac, hawkIdHmac, simplePushURLs, callback) {
    var self = this;
    if (isUndefined(userMac, "userMac", callback)) return;
    if (isUndefined(hawkIdHmac, "hawkIdHmac", callback)) return;

    // Remove any previous storage spurl.{userMac} LIST
    // XXX - Bug 1069208 — Remove this two month after 0.13 release
    // (January 2015)
    self._client.del('spurl.' + userMac, function(err) {
      if (err) {
        callback(err);
=======

  /**
   * Adds a set of simple push urls to an user (one per simple push topic).
   *
   * @param {String}         userHmac, the hmac-ed user, the HMAC of the user;
   * @param {hawkHmacId}     hawkHmacId, the hmac-ed hawk id of the client;
   * @param {String}         simplePushURLs, an object with a key per SP topic;
   * @param {Function}       A callback that will be called once data had been
   *                         proceced.
   **/
  addUserSimplePushURLs: function(userHmac, hawkHmacId, simplePushURLs, callback) {
    var self = this;
    Object.keys(simplePushURLs).forEach(function(topic) {
      if (SIMPLE_PUSH_TOPICS.indexOf(topic) === -1) {
        callback(new Error(topic + " should be one of " +
                           SIMPLE_PUSH_TOPICS.join(", ")));
>>>>>>> 173b2154
        return;
      }
    });

<<<<<<< HEAD
      for (var topic in simplePushURLs) {
        if (SIMPLE_PUSH_TOPICS.indexOf(topic) === -1) {
          callback(new Error(topic + " should be one of " +
                             SIMPLE_PUSH_TOPICS.join(", ")));
          return;
        }
      }

      self._client.set('spurl.' + userMac + '.' + hawkIdHmac,
        JSON.stringify(simplePushURLs), function(err) {
          if (err) {
            callback(err);
            return;
          }
          callback(null);
=======
    // Remove any previous storage spurl.{userHmac} LIST
    // XXX - Bug 1069208 — Remove this two months after 0.13 release
    // (January 2015)
    self._client.del('spurl.' + userHmac, function(err) {
      if (err) return callback(err);
      // Manage each session's SP urls in a hash, and maintain a list of sessions
      // with a simple push url per user.
      self._client.hmset('spurls.' + userHmac + '.' + hawkHmacId, simplePushURLs,
        function(err) {
          if (err) return callback(err);
          self._client.sadd('spurls.' + userHmac, hawkHmacId, callback);
>>>>>>> 173b2154
        });
    });
  },

  /**
   * Return the simple push URLS for a specified userMac.
   *
   * @param {String}    userMac, the userMac to which the simple push urls had
   *                    been associated;
   * @param {Function}  callback, the callback to call when data had been
   *                    loaded. It will be passed an object with a calls and
   *                    rooms keys, which will each contain a list of simple
   *                    push urls.
   **/
  getUserSimplePushURLs: function(userMac, callback) {
    var self = this;
    if (isUndefined(userMac, "userMac", callback)) return;

    var output = {};
    SIMPLE_PUSH_TOPICS.forEach(function(topic) {
      output[topic] = [];
    });

    // Remove any previous storage spurl.{userHmac} LIST
    // XXX - Bug 1069208 — Remove this two months after 0.13 release
    // (January 2015)
    self._client.lrange(
      'spurl.' + userMac, 0, this._settings.maxSimplePushUrls,
      function(err, SPcallUrls) {
        if (err) return callback(err);
        SPcallUrls.forEach(function(item) {
          if (output.calls.indexOf(item) === -1)
          output.calls.push(item);
        });
        self._client.smembers('spurls.' + userMac, function(err, hawkMacIds) {
          if (err) return callback(err);
          async.map(hawkMacIds, function(hawkMacId, done) {
            self._client.hgetall('spurls.' + userMac + '.' + hawkMacId, done);
          },
          function(err, simplePushMappings) {
            if (err) return callback(err);
            simplePushMappings.forEach(function(mapping) {
              if (mapping) {
                SIMPLE_PUSH_TOPICS.forEach(function(topic) {
                  if (mapping.hasOwnProperty(topic) && output[topic].indexOf(mapping[topic]) === -1) {
                    output[topic].push(mapping[topic]);
                  }
                });
              }
            });
            callback(null, output);
          });
        });
      });
  },

<<<<<<< HEAD
  removeSimplePushURLs: function(userMac, hawkIdHmac, callback) {
    if (isUndefined(userMac, "userMac", callback)) return;
    if (isUndefined(hawkIdHmac, "hawkIdHmac", callback)) return;
    this._client.del('spurl.' + userMac + '.' + hawkIdHmac, callback);
=======
  /**
   * Removes the simple push url of the given user/device.
   *
   * @param {String}         userHmac, the hmac-ed user, the HMAC of the user;
   * @param {hawkHmacId}     hawkHmacId, the hmac-ed hawk id of the client;
   * @param {Function}       A callback that will be called once data had been
   *                         proceced.
   **/
  removeSimplePushURLs: function(userMac, hawkHmacId, callback) {
    var self = this;
    self._client.srem('spurls.' + userMac, hawkHmacId, function(err, deleted) {
      if (err) return callback(err);
      if (deleted > 0) {
        self._client.del('spurls.' + userMac + '.' + hawkHmacId, callback);
      } else {
        callback(null);
      }
    });
>>>>>>> 173b2154
  },

  /**
   * Deletes all the simple push URLs of an user.
   *
   * @param String the user mac.
   **/
  deleteUserSimplePushURLs: function(userMac, callback) {
    var self = this;
<<<<<<< HEAD
    if (isUndefined(userMac, "userMac", callback)) return;

    this._client.keys('spurl.' + userMac + '.*', function(err, spurl_keys) {
      if (err) {
        callback(err);
        return;
      }

      if (spurl_keys.length > 0) {
        self._client.del(spurl_keys, callback);
        return;
      }
      callback(null);
=======
    this._client.smembers('spurls.' + userMac, function(err, hawkMacIds) {
      if (err) return callback(err);
      async.each(hawkMacIds, function(hawkHmacId, done) {
        self._client.del('spurls.' + userMac + '.' + hawkHmacId, done);
      }, function(err) {
        if (err) return callback(err);
        self._client.del('spurls.' + userMac, callback);
      });
>>>>>>> 173b2154
    });
  },

  addUserCallUrlData: function(userMac, callUrlId, urlData, callback) {
    if (isUndefined(userMac, "userMac", callback)) return;
    if (isUndefined(callUrlId, "callUrlId", callback)) return;
    if (isUndefined(urlData.timestamp, "urlData.timestamp", callback)) return;
    var self = this;

    var data = JSON.parse(JSON.stringify(urlData));
    data.userMac = userMac;

    // In that case use setex to add the metadata of the url.
    this._client.setex(
      'callurl.' + callUrlId,
      urlData.expires - parseInt(Date.now() / 1000, 10),
      JSON.stringify(data),
      function(err) {
        if (err) {
          callback(err);
          return;
        }
        self._client.sadd(
          'userUrls.' + userMac,
          'callurl.' + callUrlId, callback
        );
      });
  },

  /**
   * Update a call url data.
   *
   * If the call-url doesn't belong to the given user, returns an
   * authentication error.
   **/
  updateUserCallUrlData: function(userMac, callUrlId, newData, callback) {
    var self = this;
    if (isUndefined(userMac, "userMac", callback)) return;
    if (isUndefined(callUrlId, "callUrlId", callback)) return;
    self._client.sismember(
      'userUrls.' + userMac,
      'callurl.' + callUrlId,
      function(err, res) {
        if (err) {
          callback(err);
          return;
        }
        if (res === 0) {
          var error = new Error("Doesn't exist");
          error.notFound = true;
          callback(error);
          return;
        }
        // Get and update the existing data.
        self.getCallUrlData(callUrlId, function(err, data) {
          if (err) {
            callback(err);
            return;
          }
          Object.keys(newData).forEach(function(key) {
            data[key] = newData[key];
          });

          self._client.setex(
            'callurl.' + callUrlId,
            data.expires - parseInt(Date.now() / 1000, 10),
            JSON.stringify(data),
            callback
          );
        });
      }
    );
  },

  getCallUrlData: function(callUrlId, callback) {
    if (isUndefined(callUrlId, "callUrlId", callback)) return;
    this._client.get('callurl.' + callUrlId, function(err, data) {
      if (err) {
        callback(err);
        return;
      }
      callback(null, JSON.parse(data));
    });
  },

  /**
   * Deletes all the call-url data for a given user.
   *
   * Deletes the list of call-urls and all the call-url data for each call.
   *
   * @param String the user mac.
   **/
  deleteUserCallUrls: function(userMac, callback) {
    var self = this;
    if (isUndefined(userMac, "userMac", callback)) return;
    self._client.smembers('userUrls.' + userMac, function(err, calls) {
      if (err) {
        callback(err);
        return;
      }
      self._client.del(calls, function(err) {
        if (err) {
          callback(err);
          return;
        }
        self._client.del('userUrls.' + userMac, callback);
      });
    });
  },

  revokeURLToken: function(callUrlId, callback) {
    if (isUndefined(callUrlId, "callUrlId", callback)) return;
    this._client.del('callurl.' + callUrlId, callback);
  },

  getUserCallUrls: function(userMac, callback) {
    var self = this;
    if (isUndefined(userMac, "userMac", callback)) return;
    this._client.smembers('userUrls.' + userMac, function(err, members) {
      if (err) {
        callback(err);
        return;
      }

      if (members.length === 0) {
        callback(null, []);
        return;
      }
      self._client.mget(members, function(err, urls) {
        if (err) {
          callback(err);
          return;
        }
        var expired = urls.map(function(url, index) {
          return (url === null) ? index : null;
        }).filter(function(url) {
          return url !== null;
        });

        var pendingUrls = urls.filter(function(url) {
          return url !== null;
        }).map(JSON.parse).sort(function(a, b) {
          return a.timestamp - b.timestamp;
        });

        if (expired.length > 0) {
          self._client.srem('userUrls.' + userMac, expired, function(err) {
            if (err) {
              callback(err);
              return;
            }
            callback(null, pendingUrls);
          });
          return;
        }
        callback(null, pendingUrls);
      });
    });
  },

  addUserCall: function(userMac, call, callback) {
    if (isUndefined(userMac, "userMac", callback)) return;
    var self = this;
    // Clone the args to prevent from modifying it.
    call = JSON.parse(JSON.stringify(call));
    var state = call.callState;
    delete call.callState;
    this._client.setex(
      'call.' + call.callId,
      this._settings.callDuration,
      JSON.stringify(call),
      function(err) {
        if (err) {
          callback(err);
          return;
        }
        self.setCallState(call.callId, state, function(err) {
          if (err) {
            callback(err);
            return;
          }
          self._client.sadd('userCalls.' + userMac,
                            'call.' + call.callId, callback);
        });
      });
  },

  /**
   * Deletes all the call data for a given user.
   *
   * Deletes the list of calls.
   *
   * @param String the user mac.
   **/
  deleteUserCalls: function(userMac, callback) {
    if (isUndefined(userMac, "userMac", callback)) return;
    var self = this;
    this._client.smembers('userCalls.' + userMac, function(err, members) {
      if (err) {
        callback(err);
        return;
      }
      if (members.length === 0) {
        callback(null);
        return;
      }
      self._client.mget(members, function(err, calls) {
        if (err) {
          callback(err);
          return;
        }
        self._client.del(members, function(err) {
          if (err) {
            callback(err);
            return;
          }
          async.map(calls.map(JSON.parse), function(call, cb) {
            self._client.del('callstate.' + call.callId, cb);
          }, function(err) {
            if (err) {
              callback(err);
              return;
            }
            self._client.del('userCalls.' + userMac, callback);
          });
        });
      });
    });
  },

  getUserCalls: function(userMac, callback) {
    if (isUndefined(userMac, "userMac", callback)) return;
    var self = this;
    this._client.smembers('userCalls.' + userMac, function(err, members) {
      if (err) {
        callback(err);
        return;
      }

      if (members.length === 0) {
        callback(null, []);
        return;
      }
      self._client.mget(members, function(err, calls) {
        if (err) {
          callback(err);
          return;
        }
        var expired = calls.map(function(call, index) {
          return (call === null) ? index : null;
        }).filter(function(call) {
          return call !== null;
        });

        var pendingCalls = calls.filter(function(call) {
          return call !== null;
        }).map(JSON.parse).sort(function(a, b) {
          return a.timestamp - b.timestamp;
        });

        function getState() {
          async.map(pendingCalls, function(call, cb) {
            self.getCallState(call.callId, function(err, state) {
              if (err) {
                cb(err);
                return;
              }
              call.callState = state;
              cb(null, call);
            });
          }, function(err, results) {
            if (err) {
              callback(err);
              return;
            }
            callback(null, results);
          });
        }

        if (expired.length > 0) {
          self._client.srem('userCalls.' + userMac, expired, function(err) {
            if (err) {
              callback(err);
              return;
            }
            getState();
          });
          return;
        }
        getState();
      });
    });
  },

  /**
   * Returns the expiricy of the call state (in seconds).
   * In case the call is already expired, returns -1.
   **/
  getCallStateTTL: function(callId, callback) {
    if (isUndefined(callId, "callId", callback)) return;
    this._client.pttl('callstate.' + callId, function(err, ttl) {
      if (err) {
        callback(err);
        return;
      }
      if (ttl <= 1) {
        ttl = -1;
      } else {
        ttl = ttl / 1000;
      }
      callback(null, ttl);
    });
  },

  /**
   * Sets the call state to the given state.
   *
   * In case no TTL is given, fetches the one of the call so the expiration
   * is the same for the call and for its state.
   **/
  setCallState: function(callId, state, ttl, callback) {
    if (isUndefined(callId, "callId", callback)) return;
    var self = this;

    // In case we don't have a TTL, get the one from the call.
    if (ttl === undefined || callback === undefined) {
      if (callback === undefined) callback = ttl;
      this._client.ttl('call.' + callId, function(err, res) {
        if (err) {
          callback(err);
          return;
        }
        self.setCallState(callId, state, res, callback);
      });
      return;
    }

    var validStates = [
      constants.CALL_STATES.INIT,
      constants.CALL_STATES.INIT + ".caller",
      constants.CALL_STATES.INIT + ".callee",
      constants.CALL_STATES.CONNECTING,
      constants.CALL_STATES.CONNECTED + ".caller",
      constants.CALL_STATES.CONNECTED + ".callee",
      constants.CALL_STATES.TERMINATED
    ];

    if (validStates.indexOf(state) === -1) {
      callback(
        new Error(state + " should be one of " + validStates.join(", "))
      );
      return;
    }

    var key = 'callstate.' + callId;

    if(state === constants.CALL_STATES.TERMINATED) {
      self._client.del(key, callback);
      return;
    }

    // Internally, this uses a redis set to be sure we don't store twice the
    // same call state.
    self._client.sadd(key, state, function(err) {
      if (err) {
        callback(err);
        return;
      }
      self._client.pexpire(key, ttl * 1000, callback);
    });
  },

  /**
   * Gets the state of a call.
   *
   * Returns one of "init", "half-initiated", "alerting", "connecting",
   * "half-connected" and "connected".
   **/
  getCallState: function(callId, callback) {
    if (isUndefined(callId, "callId", callback)) return;
    var self = this;

    // Get the state of a given call. Because of how we store this information
    // (in a redis set), count the number of elements in the set to know what
    // the current state is.
    // State can be (in order) init, alerting, connecting, half-connected,
    // connected. In case of terminate, nothing is stored in the database (the
    // key is dropped).
    self._client.scard('callstate.' + callId, function(err, score) {
      if (err) {
        callback(err);
        return;
      }
      switch (score) {
      case 1:
        callback(null, constants.CALL_STATES.INIT);
        break;
      case 2:
        callback(null, constants.CALL_STATES.HALF_INITIATED);
        break;
      case 3:
        callback(null, constants.CALL_STATES.ALERTING);
        break;
      case 4:
        callback(null, constants.CALL_STATES.CONNECTING);
        break;
      case 5:
        callback(null, constants.CALL_STATES.HALF_CONNECTED);
        break;
      case 6:
        callback(null, constants.CALL_STATES.CONNECTED);
        break;
      default:
        // Ensure a call exists if nothing is stored on this key.
        self.getCall(callId, false, function(err, result) {
          if (err) {
            callback(err);
            return;
          }
          if (result !== null) {
            callback(null, constants.CALL_STATES.TERMINATED);
            return;
          }
          callback(null, null);
        });
      }
    });
  },

  incrementConnectedCallDevices: function(type, callId, callback) {
    var self = this;
    if (isUndefined(callId, "callId", callback)) return;
    if (isUndefined(type, "type", callback)) return;
    var key = 'call.devices.' + callId + '.' + type;

    self._client.incr(key, function(err) {
      if (err) {
        return callback(err);
      }
      self._client.expire(key, self._settings.callDuration, callback);
    });
  },

  decrementConnectedCallDevices: function(type, callId, callback) {
    var self = this;
    if (isUndefined(callId, "callId", callback)) return;
    if (isUndefined(type, "type", callback)) return;
    var key = 'call.devices.' + callId + '.' + type;

    self._client.decr(key, function(err) {
      if (err) {
        return callback(err);
      }
      self._client.expire(key, self._settings.callDuration, callback);
    });
  },

  getConnectedCallDevices: function(type, callId, callback) {
    var self = this;
    if (isUndefined(callId, "callId", callback)) return;
    if (isUndefined(type, "type", callback)) return;
    var key = 'call.devices.' + callId + '.' + type;

    self._client.get(key, function(err, number) {
      if (err) {
        return callback(err);
      }
      return callback(err, parseInt(number));
    });
  },

  /**
   * Set the call termination reason
   */
  setCallTerminationReason: function(callId, reason, callback) {
    var self = this;
    if (isUndefined(callId, "callId", callback)) return;

    if (reason === undefined) {
      callback(null);
      return;
    }
    self._client.ttl('call.' + callId, function(err, ttl) {
      if (err) {
        callback(err);
        return;
      }
      self._client.setex('callStateReason.' + callId, ttl, reason, callback);
    });
  },

  /**
   * Set the call termination reason
   */
  getCallTerminationReason: function(callId, callback) {
    if (isUndefined(callId, "callId", callback)) return;
    this._client.get('callStateReason.' + callId, callback);
  },

  /**
   * Get a call from its id.
   *
   * By default, returns the state of the call. You can set getState to false
   * to deactivate this behaviour.
   **/
  getCall: function(callId, getState, callback) {
    if (callback === undefined) {
      callback = getState;
      getState = true;
    }
    if (isUndefined(callId, "callId", callback)) return;

    var self = this;
    this._client.get('call.' + callId, function(err, data) {
      if (err) {
        callback(err);
        return;
      }
      var call = JSON.parse(data);
      if (call !== null && getState === true) {
        self.getCallState(callId, function(err, state) {
          if (err) {
            callback(err);
            return;
          }
          call.callState = state;
          callback(err, call);
        });
        return;
      }
      callback(err, call);
    });
  },

  deleteCall: function(callId, callback) {
    if (isUndefined(callId, "callId", callback)) return;

    this._client.del('call.' + callId, function(err, result) {
      if (err) {
        callback(err);
        return;
      }
      callback(null, result !== 0);
    });
  },

  /**
   * Add an hawk id to the list of valid hawk ids for an user.
   **/
  setHawkUser: function(userMac, hawkIdHmac, callback) {
    if (isUndefined(userMac, "userMac", callback)) return;
    if (isUndefined(hawkIdHmac, "hawkIdHmac", callback)) return;

    this._client.setex(
      'hawkuser.' + hawkIdHmac,
      this._settings.hawkSessionDuration,
      userMac,
      callback
    );
  },

  getHawkUser: function(hawkIdHmac, callback) {
    if (isUndefined(hawkIdHmac, "hawkIdHmac", callback)) return;

    this._client.get('hawkuser.' + hawkIdHmac, callback);
  },

  /**
   * Associates an hawk.id (hmac-ed) to an user identifier (encrypted).
   */
  setHawkUserId: function(hawkIdHmac, encryptedUserId, callback) {
    if (isUndefined(hawkIdHmac, "hawkIdHmac", callback)) return;
    if (isUndefined(encryptedUserId, "encryptedUserId", callback)) return;
    this._client.setex(
      'userid.' + hawkIdHmac,
      this._settings.hawkSessionDuration,
      encryptedUserId,
      callback
    );
  },

  getHawkUserId: function(hawkIdHmac, callback) {
    if (isUndefined(hawkIdHmac, "hawkIdHmac", callback)) return;
    this._client.get('userid.' + hawkIdHmac, callback);
  },

  deleteHawkUserId: function(hawkIdHmac, callback) {
    if (isUndefined(hawkIdHmac, "hawkIdHmac", callback)) return;
    this._client.del('userid.' + hawkIdHmac, callback);
  },

  setHawkSession: function(hawkIdHmac, authKey, callback) {
    if (isUndefined(hawkIdHmac, "hawkIdHmac", callback)) return;
    if (isUndefined(authKey, "authKey", callback)) return;
    this._client.setex(
      'hawk.' + hawkIdHmac,
      this._settings.hawkSessionDuration,
      authKey,
      callback
    );
  },

  touchHawkSession: function(hawkIdHmac, callback) {
    if (isUndefined(hawkIdHmac, "hawkIdHmac", callback)) return;

    var self = this;
    self._client.expire(
      'userid.' + hawkIdHmac,
      self._settings.hawkSessionDuration,
      function(err) {
        if (err) {
          callback(err);
          return;
        }
        self._client.expire(
          'hawk.' + hawkIdHmac,
          self._settings.hawkSessionDuration,
          callback
        );
      });
  },

  getHawkSession: function(hawkIdHmac, callback) {
    if (isUndefined(hawkIdHmac, "hawkIdHmac", callback)) return;

    this._client.get('hawk.' + hawkIdHmac, function(err, key) {
      if (err) {
        callback(err);
        return;
      }

      var data = {
        key: key,
        algorithm: "sha256"
      };

      callback(null, key === null ? null : data);
    });
  },

  deleteHawkSession: function(hawkIdHmac, callback) {
    if (isUndefined(hawkIdHmac, "hawkIdHmac", callback)) return;
    this._client.del('hawk.' + hawkIdHmac, callback);
  },

  setHawkOAuthToken: function(hawkIdHmac, token, callback) {
    if (isUndefined(hawkIdHmac, "hawkIdHmac", callback)) return;
    this._client.set('oauth.token.' + hawkIdHmac, token, callback);
  },

  getHawkOAuthToken: function(hawkIdHmac, callback) {
    if (isUndefined(hawkIdHmac, "hawkIdHmac", callback)) return;
    this._client.get('oauth.token.' + hawkIdHmac, callback);
  },

  setHawkOAuthState: function(hawkIdHmac, state, callback) {
    if (isUndefined(hawkIdHmac, "hawkIdHmac", callback)) return;
    this._client.setex(
      'oauth.state.' + hawkIdHmac,
      this._settings.hawkSessionDuration,
      state,
      callback
    );
  },

  getHawkOAuthState: function(hawkIdHmac, callback) {
    if (isUndefined(hawkIdHmac, "hawkIdHmac", callback)) return;
    this._client.get('oauth.state.' + hawkIdHmac, callback);
  },

  clearHawkOAuthState: function(hawkIdHmac, callback) {
    if (isUndefined(hawkIdHmac, "hawkIdHmac", callback)) return;
    this._client.del('oauth.state.' + hawkIdHmac, callback);
  },

  setUserRoomData: function(userMac, roomToken, roomData, callback) {
    if (isUndefined(userMac, "userMac", callback)) return;
    if (isUndefined(roomToken, "roomToken", callback)) return;
    if (isUndefined(roomData.expiresAt, "roomData.expiresAt", callback)) return;
    if (isUndefined(roomData.updateTime, "roomData.updateTime", callback)) return;

    var data = JSON.parse(JSON.stringify(roomData));
    data.roomToken = roomToken;
    var self = this;
    // In that case use setex to add the metadata of the url.
    this._client.setex(
      'room.' + roomToken,
      data.expiresAt - data.updateTime,
      JSON.stringify(data),
      function(err) {
        if (err) {
          callback(err);
          return;
        }
        self._client.sadd(
          'userRooms.' + userMac,
          'room.' + roomToken, callback
        );
      });
  },

  getUserRooms: function(userMac, callback) {
    if (isUndefined(userMac, "userMac", callback)) return;
    var self = this;
    this._client.smembers('userRooms.' + userMac, function(err, members) {
      if (err) {
        callback(err);
        return;
      }

      if (members.length === 0) {
        callback(null, []);
        return;
      }
      self._client.mget(members, function(err, rooms) {
        if (err) {
          callback(err);
          return;
        }
        var expired = rooms.map(function(room, index) {
          return (room === null) ? index : null;
        }).filter(function(room) {
          return room !== null;
        });

        var pendingRooms = rooms.filter(function(room) {
          return room !== null;
        }).map(JSON.parse).sort(function(a, b) {
          return a.updateTime - b.updateTime;
        });

        async.map(pendingRooms, function(room, cb) {
          self._client.keys('roomparticipant.' + room.roomToken + '.*',
            function(err, participantsKeys) {
              if (err) {
                cb(err);
                return;
              }
              room.currSize = participantsKeys.length;
              cb(null, room);
            });
        }, function(err, results) {
          if (err) {
            callback(err);
            return;
          }
          if (expired.length > 0) {
            self._client.srem('userRooms.' + userMac, expired, function(err) {
              if (err) {
                callback(err);
                return;
              }
              callback(null, results);
            });
            return;
          }
          callback(null, results);
        });
      });
    });
  },

  getRoomData: function(roomToken, callback) {
    if (isUndefined(roomToken, "roomToken", callback)) return;
    this._client.get('room.' + roomToken, function(err, data) {
      if (err) {
        callback(err);
        return;
      }
      callback(null, JSON.parse(data));
    });
  },

  touchRoomData: function(roomToken, callback) {
    if (isUndefined(roomToken, "roomToken", callback)) return;
    var self = this;
    self.getRoomData(roomToken, function(err, data) {
      if (err) {
        callback(err);
        return;
      }
      data.updateTime = parseInt(Date.now() / 1000, 10);
      self._client.setex(
        'room.' + roomToken,
        data.expiresAt - data.updateTime,
        JSON.stringify(data),
        function(err) {
          callback(err, data.updateTime);
        });
    });
  },

  deleteRoomData: function(roomToken, callback) {
    if (isUndefined(roomToken, "roomToken", callback)) return;
    var self = this;
    self._client.del('room.' + roomToken, function(err) {
      if (err) {
        callback(err);
        return;
      }
      self.deleteRoomParticipants(roomToken, callback);
    });
  },

  deleteRoomParticipants: function(roomToken, callback) {
    if (isUndefined(roomToken, "roomToken", callback)) return;
    var self = this;
    self._client.keys('roomparticipant.' + roomToken + '.*',
      function(err, participantsKeys) {
        if (err) {
          callback(err);
          return;
        }
        if (participantsKeys.length === 0) {
          callback(null);
          return;
        }
        self._client.del(participantsKeys, callback);
      });
  },

  addRoomParticipant: function(roomToken, hawkIdHmac, participantData, ttl,
                               callback) {
    if (isUndefined(roomToken, "roomToken", callback)) return;
    if (isUndefined(hawkIdHmac, "hawkIdHmac", callback)) return;

    var data = JSON.parse(JSON.stringify(participantData));
    data.hawkIdHmac = hawkIdHmac;

    this._client.setex('roomparticipant.' + roomToken + '.' + hawkIdHmac, ttl,
     JSON.stringify(data), callback);
  },

  touchRoomParticipant: function(roomToken, hawkIdHmac, ttl, callback) {
    if (isUndefined(roomToken, "roomToken", callback)) return;
    if (isUndefined(hawkIdHmac, "hawkIdHmac", callback)) return;

    this._client.pexpire('roomparticipant.' + roomToken + '.' + hawkIdHmac,
      ttl * 1000, function(err, result) {
        if (err) {
          callback(err);
          return;
        }
        this._client.pexpire('roomparticipant_access_token.' + roomToken + '.' + hawkIdHmac,
          ttl * 1000, function(err) {
            if (err) {
              callback(err);
              return;
            }
            callback(null, result !== 0);
          });
      }.bind(this));
  },

  deleteRoomParticipant: function(roomToken, hawkIdHmac, callback) {
    if (isUndefined(roomToken, "roomToken", callback)) return;
    if (isUndefined(hawkIdHmac, "hawkIdHmac", callback)) return;

    this._client.del(
      'roomparticipant.' + roomToken + '.' + hawkIdHmac, function(err) {
        if (err) {
          callback(err);
          return;
        }
        this._client.del(
          'roomparticipant_access_token.' + roomToken + '.' + hawkIdHmac, callback);
      }.bind(this)
    );
  },

  getRoomParticipants: function(roomToken, callback) {
    if (isUndefined(roomToken, "roomToken", callback)) return;

    var self = this;
    self._client.keys('roomparticipant.' + roomToken + '.*',
      function(err, participantsKeys) {
        if (err) {
          callback(err);
          return;
        }
        if (participantsKeys.length === 0) {
          callback(null, []);
          return;
        }
        self._client.mget(participantsKeys, function(err, participants) {
          if (err) {
            callback(err);
            return;
          }
          if (participants === null) {
            callback(null, []);
            return;
          }

          callback(null, participants.filter(function(p) {
            return p !== null;
          }).map(function(participant) {
            return JSON.parse(participant);
          }));
        });
      });
  },

  /**
   * Set the anonymous participant access token.
   */
  setRoomAccessToken: function(roomToken, sessionTokenHmac, ttl, callback) {
    if (isUndefined(roomToken, "roomToken", callback)) return;
    if (isUndefined(sessionTokenHmac, "sessionTokenHmac", callback)) return;

    this._client.psetex(
      'roomparticipant_access_token.' + roomToken + '.' + sessionTokenHmac,
      parseInt(ttl * 1000, 10), "", callback);
  },

  /**
   * Get the anonymous participant access token.
   */
  isRoomAccessTokenValid: function(roomToken, sessionTokenHmac, callback) {
    if (isUndefined(roomToken, "roomToken", callback)) return;
    if (isUndefined(sessionTokenHmac, "sessionTokenHmac", callback)) return;

    this._client.get(
      'roomparticipant_access_token.' + roomToken + '.' + sessionTokenHmac,
      function(err, data) {
        if (err) {
          callback(err);
          return;
        }
        callback(null, data === "");
      });
  },

  drop: function(callback) {
    this._client.flushdb(callback);
  },

  ping: function(callback) {
    var self = this;
    self._client.set('heartbeat', parseInt(Date.now() / 1000, 10),
      function(err) {
        if (err) {
          callback(false);
          return;
        }
        callback(true);
      });
  }
};

module.exports = RedisStorage;<|MERGE_RESOLUTION|>--- conflicted
+++ resolved
@@ -31,69 +31,40 @@
 }
 
 RedisStorage.prototype = {
-<<<<<<< HEAD
-  addUserSimplePushURLs: function(userMac, hawkIdHmac, simplePushURLs, callback) {
-    var self = this;
-    if (isUndefined(userMac, "userMac", callback)) return;
-    if (isUndefined(hawkIdHmac, "hawkIdHmac", callback)) return;
-
-    // Remove any previous storage spurl.{userMac} LIST
-    // XXX - Bug 1069208 — Remove this two month after 0.13 release
-    // (January 2015)
-    self._client.del('spurl.' + userMac, function(err) {
-      if (err) {
-        callback(err);
-=======
+
 
   /**
    * Adds a set of simple push urls to an user (one per simple push topic).
    *
-   * @param {String}         userHmac, the hmac-ed user, the HMAC of the user;
-   * @param {hawkHmacId}     hawkHmacId, the hmac-ed hawk id of the client;
+   * @param {String}         userMac, the hmac-ed user, the HMAC of the user;
+   * @param {String}         hawkIdHmac, the hmac-ed hawk id of the client;
    * @param {String}         simplePushURLs, an object with a key per SP topic;
    * @param {Function}       A callback that will be called once data had been
    *                         proceced.
    **/
-  addUserSimplePushURLs: function(userHmac, hawkHmacId, simplePushURLs, callback) {
+  addUserSimplePushURLs: function(userMac, hawkIdHmac, simplePushURLs, callback) {
+    if (isUndefined(userMac, "userMac", callback)) return;
+    if (isUndefined(hawkIdHmac, "hawkIdHmac", callback)) return;
     var self = this;
     Object.keys(simplePushURLs).forEach(function(topic) {
       if (SIMPLE_PUSH_TOPICS.indexOf(topic) === -1) {
         callback(new Error(topic + " should be one of " +
                            SIMPLE_PUSH_TOPICS.join(", ")));
->>>>>>> 173b2154
-        return;
-      }
-    });
-
-<<<<<<< HEAD
-      for (var topic in simplePushURLs) {
-        if (SIMPLE_PUSH_TOPICS.indexOf(topic) === -1) {
-          callback(new Error(topic + " should be one of " +
-                             SIMPLE_PUSH_TOPICS.join(", ")));
-          return;
-        }
-      }
-
-      self._client.set('spurl.' + userMac + '.' + hawkIdHmac,
-        JSON.stringify(simplePushURLs), function(err) {
-          if (err) {
-            callback(err);
-            return;
-          }
-          callback(null);
-=======
-    // Remove any previous storage spurl.{userHmac} LIST
+        return;
+      }
+    });
+
+    // Remove any previous storage spurl.{userMac} LIST
     // XXX - Bug 1069208 — Remove this two months after 0.13 release
     // (January 2015)
-    self._client.del('spurl.' + userHmac, function(err) {
+    self._client.del('spurl.' + userMac, function(err) {
       if (err) return callback(err);
       // Manage each session's SP urls in a hash, and maintain a list of sessions
       // with a simple push url per user.
-      self._client.hmset('spurls.' + userHmac + '.' + hawkHmacId, simplePushURLs,
+      self._client.hmset('spurls.' + userMac + '.' + hawkIdHmac, simplePushURLs,
         function(err) {
           if (err) return callback(err);
-          self._client.sadd('spurls.' + userHmac, hawkHmacId, callback);
->>>>>>> 173b2154
+          self._client.sadd('spurls.' + userMac, hawkIdHmac, callback);
         });
     });
   },
@@ -150,31 +121,27 @@
       });
   },
 
-<<<<<<< HEAD
-  removeSimplePushURLs: function(userMac, hawkIdHmac, callback) {
-    if (isUndefined(userMac, "userMac", callback)) return;
-    if (isUndefined(hawkIdHmac, "hawkIdHmac", callback)) return;
-    this._client.del('spurl.' + userMac + '.' + hawkIdHmac, callback);
-=======
+
   /**
    * Removes the simple push url of the given user/device.
    *
    * @param {String}         userHmac, the hmac-ed user, the HMAC of the user;
-   * @param {hawkHmacId}     hawkHmacId, the hmac-ed hawk id of the client;
+   * @param {String}         hawkIdHmac, the hmac-ed hawk id of the client;
    * @param {Function}       A callback that will be called once data had been
    *                         proceced.
    **/
-  removeSimplePushURLs: function(userMac, hawkHmacId, callback) {
-    var self = this;
-    self._client.srem('spurls.' + userMac, hawkHmacId, function(err, deleted) {
+  removeSimplePushURLs: function(userMac, hawkIdHmac, callback) {
+    if (isUndefined(userMac, "userMac", callback)) return;
+    if (isUndefined(hawkIdHmac, "hawkIdHmac", callback)) return;
+    var self = this;
+    self._client.srem('spurls.' + userMac, hawkIdHmac, function(err, deleted) {
       if (err) return callback(err);
       if (deleted > 0) {
-        self._client.del('spurls.' + userMac + '.' + hawkHmacId, callback);
+        self._client.del('spurls.' + userMac + '.' + hawkIdHmac, callback);
       } else {
         callback(null);
       }
     });
->>>>>>> 173b2154
   },
 
   /**
@@ -184,21 +151,7 @@
    **/
   deleteUserSimplePushURLs: function(userMac, callback) {
     var self = this;
-<<<<<<< HEAD
-    if (isUndefined(userMac, "userMac", callback)) return;
-
-    this._client.keys('spurl.' + userMac + '.*', function(err, spurl_keys) {
-      if (err) {
-        callback(err);
-        return;
-      }
-
-      if (spurl_keys.length > 0) {
-        self._client.del(spurl_keys, callback);
-        return;
-      }
-      callback(null);
-=======
+    if (isUndefined(userMac, "userMac", callback)) return;
     this._client.smembers('spurls.' + userMac, function(err, hawkMacIds) {
       if (err) return callback(err);
       async.each(hawkMacIds, function(hawkHmacId, done) {
@@ -207,7 +160,6 @@
         if (err) return callback(err);
         self._client.del('spurls.' + userMac, callback);
       });
->>>>>>> 173b2154
     });
   },
 
