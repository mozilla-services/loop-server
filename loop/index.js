/* This Source Code Form is subject to the terms of the Mozilla Public
 * License, v. 2.0. If a copy of the MPL was not distributed with this
 * file, You can obtain one at http://mozilla.org/MPL/2.0/. */

"use strict";

var conf = require('./config').conf;

// Configure http agents to use more than the default number of sockets.
var http = require('http');
var https = require('https');
https.globalAgent.maxSockets = conf.get('maxHTTPSockets');
http.globalAgent.maxSockets = conf.get('maxHTTPSockets');

var express = require('express');
var tokenlib = require('./tokenlib');
var crypto = require('crypto');
var loopPackageData = require('../package.json');
var request = require('request');
var raven = require('raven');
var cors = require('cors');
var errors = require('connect-validation');
var StatsdClient = require('statsd-node').client;
var addHeaders = require('./middlewares').addHeaders;
var handle503 = require("./middlewares").handle503;
var logMetrics = require('./middlewares').logMetrics;
var async = require('async');
var websockets = require('./websockets');
<<<<<<< HEAD
=======
var encrypt = require("./encrypt").encrypt;
var decrypt = require("./encrypt").decrypt;
var getProgressURL = require('./utils').getProgressURL;

>>>>>>> f71e6f31
var hawk = require('./hawk');
var hmac = require('./hmac');
var fxa = require('./fxa');

if (conf.get("fakeTokBox") === true) {
  console.log("Calls to TokBox are now mocked.");
  var TokBox = require('./tokbox').FakeTokBox;
} else {
  var TokBox = require('./tokbox').TokBox;
}

var getStorage = require('./storage');
var storage = getStorage(conf.get("storage"), {
  'tokenDuration': conf.get('tokBox').tokenDuration,
  'hawkSessionDuration': conf.get('hawkSessionDuration'),
  'callDuration': conf.get('callDuration'),
  'maxSimplePushUrls': conf.get('maxSimplePushUrls')
});

var tokBox = new TokBox(conf.get('tokBox'));

var ravenClient = new raven.Client(conf.get('sentryDSN'));
var statsdClient;
if (conf.get('statsdEnabled') === true) {
  statsdClient = new StatsdClient(conf.get('statsd'));
}
var hawkOptions = {
  port: conf.get("protocol") === "https" ? 443 : undefined
};

function logError(err) {
  console.log(err);
  ravenClient.captureError(err);
}

/**
 * Attach the identity of the user to the request if she is registered in the
 * database.
 **/
function setUser(req, res, tokenId, done) {
  req.hawkIdHmac = hmac(tokenId, conf.get("hawkIdSecret"));
  storage.getHawkUser(req.hawkIdHmac, function(err, user) {
    if (res.serverError(err)) return;

    storage.touchHawkSession(req.hawkIdHmac);
    // If an identity is defined for this hawk session, use it.
    if (user !== null) {
      req.user = user;
      done();
      return;
    }
    req.user = req.hawkIdHmac;
    done();
  });
}

function getHawkSession(tokenId, callback) {
  storage.getHawkSession(hmac(tokenId, conf.get("hawkIdSecret")), callback);
}

function createHawkSession(tokenId, authKey, callback) {
  var hawkIdHmac = hmac(tokenId, conf.get("hawkIdSecret"));
  storage.setHawkSession(hawkIdHmac, authKey, function(err, data) {
    if(statsdClient && err === null) {
      statsdClient.count('loop-activated-users', 1);
    }
    callback(err, data);
  });
}

/**
 * Middleware that requires a valid hawk session.
 **/
var requireHawkSession = hawk.getMiddleware(
  hawkOptions, getHawkSession, setUser
);

/**
 * Middleware that uses a valid hawk session or create one if none already
 * exist.
 **/
var attachOrCreateHawkSession = hawk.getMiddleware(
  hawkOptions, getHawkSession, createHawkSession, setUser
);

/**
 * Middleware that requires a valid FxA assertion.
 *
 * In case of success, return an hawk session token in the headers.
 **/
var requireFxA = fxa.getMiddleware({
    audiences: conf.get('fxaAudiences'),
    trustedIssuers: conf.get('fxaTrustedIssuers')
  },
  function(req, res, assertion, next) {
    var idpClaims = assertion.idpClaims;

    var identifier = idpClaims['fxa-verifiedEmail'] ||
                     idpClaims.verifiedMSISDN;

    if (identifier === undefined) {
      logError(new Error("Assertion is invalid: " + assertion));
      res.sendError("header", "Authorization",
        "BrowserID assertion is invalid");
      return;
    }

    var userHmac = hmac(identifier, conf.get('userMacSecret'));

    // generate the hawk session.
    hawk.generateHawkSession(createHawkSession,
      function(err, tokenId, authKey, sessionToken) {
        var hawkIdHmac = hmac(tokenId, conf.get("hawkIdSecret"));
        var encryptedIdentifier = encrypt(tokenId, identifier);
        storage.setHawkUser(userHmac, hawkIdHmac, function(err) {
          if (res.serverError(err)) return;
          storage.setHawkUserId(hawkIdHmac, encryptedIdentifier, function(err) {
            if (res.serverError(err)) return;

            // return hawk credentials.
            hawk.setHawkHeaders(res, sessionToken);
            req.user = userHmac;
            next();
          });
        });
      }
    );
  }
);

/**
 * Middleware that requires either BrowserID, Hawk, or nothing.
 *
 * In case no authenticate scheme is provided, creates and return a new hawk
 * session.
 **/
function authenticate(req, res, next) {
  var supported = ["BrowserID", "Hawk"];

  // First thing: check that the headers are valid. Otherwise 401.
  var authorization = req.headers.authorization;

  function _unauthorized(message, supported){
    res.set('WWW-Authenticate', supported.join());
    res.json(401, message || "Unauthorized");
  }

  if (authorization !== undefined) {
    var splitted = authorization.split(" ");
    var policy = splitted[0];

    // Next, let's check which one the user wants to use.
    if (supported.map(function(s) { return s.toLowerCase(); })
        .indexOf(policy.toLowerCase()) === -1) {
      _unauthorized("Unsupported", supported);
      return;
    }

    if (policy.toLowerCase() === "browserid") {
      // If that's BrowserID, then check and create hawk credentials, plus
      // return them.
      requireFxA(req, res, next);
    } else if (policy.toLowerCase() === "hawk") {
      // If that's Hawk, let's check they're valid.
      requireHawkSession(req, res, next);
    }
  } else {
    // unauthenticated.
    attachOrCreateHawkSession(req, res, next);
  }
}

/**
 * Helper to store and trigger an user initiated call.
 *
 * options is a javascript object which can have the following keys:
 * - user: the identifier of the connected user;
 * - callerId: the identifier for the caller;
 * - urls: the list of simple push urls to notify of the new call;
 * - calleeFriendlyName: the friendly name of the person called;
 * - callToken: the call token that was used to initiate the call (if any;
 * - progressURL: the progress URL that will be used by the web sockets.
 */
function returnUserCallTokens(options, res) {
  tokBox.getSessionTokens(function(err, tokboxInfo) {
    if (res.serverError(err)) return;

    var urls = options.urls;
    var currentTimestamp = Date.now();
    var callId = crypto.randomBytes(16).toString('hex');

    var wsCalleeToken = crypto.randomBytes(16).toString('hex');
    var wsCallerToken = crypto.randomBytes(16).toString('hex');

    storage.addUserCall(options.user, {
      'callId': callId,
      'callType': options.callType,
      'callState': "init",
      'timestamp': currentTimestamp,

      'userMac': options.user,
      'callerId': options.callerId,
      'calleeFriendlyName': options.calleeFriendlyName,

      'sessionId': tokboxInfo.sessionId,
      'calleeToken': tokboxInfo.calleeToken,

      'wsCallerToken': wsCallerToken,
      'wsCalleeToken': wsCalleeToken,

      'callToken': options.callToken,
      'urlCreationDate': options.urlCreationDate
    }, function(err) {
      if (res.serverError(err)) return;

      storage.setCallState(callId, "init",
        conf.get("timers").supervisoryDuration, function() {
          if (res.serverError(err)) return;

          // Call SimplePush urls.
          if (!Array.isArray(urls)) {
            urls = [urls];
          }

          urls.forEach(function(simplePushUrl) {
            request.put({
              url: simplePushUrl,
              form: { version: currentTimestamp }
            });
          });

          res.json(200, {
            callId: callId,
            websocketToken: wsCallerToken,
            sessionId: tokboxInfo.sessionId,
            sessionToken: tokboxInfo.callerToken,
            apiKey: tokBox.apiKey,
            progressURL: options.progressURL
          });
        });
    });
  });
}

var app = express();

app.use(logMetrics);
app.use(addHeaders);
app.disable('x-powered-by');
app.use(express.json());
app.use(express.urlencoded());
app.use(handle503(logError));
app.use(errors);
app.use(app.router);
// Exception logging should come at the end of the list of middlewares.
app.use(raven.middleware.express(conf.get('sentryDSN')));

var corsEnabled = cors({
  origin: function(origin, callback) {
    var allowedOrigins = conf.get('allowedOrigins');
    var acceptedOrigin = allowedOrigins.indexOf('*') !== -1 ||
                         allowedOrigins.indexOf(origin) !== -1;
    callback(null, acceptedOrigin);
  }
});

/**
 * Middleware that validates the given token is valid (should be included into
 * the "token" parameter.
 **/
function validateToken(req, res, next) {
  req.token = req.param('token');
  storage.getCallUrlData(req.token, function(err, urlData) {
    if (res.serverError(err)) return;
    if (urlData === null) {
      res.send(404, "Not found");
      return;
    }
    req.callUrlData = urlData;
    next();
  });
}

/**
 * Middleware that requires the given parameters to be set.
 **/
function requireParams() {
  var params = Array.prototype.slice.call(arguments);
  return function(req, res, next) {
    var missingParams;

    if (!req.accepts("json")) {
      res.json(406, ['application/json']);
      return;
    }

    missingParams = params.filter(function(param) {
      return req.body[param] === undefined;
    });

    if (missingParams.length > 0) {
      missingParams.forEach(function(item) {
        res.addError("body", item, "missing: " + item);
      });
      res.sendError();
      return;
    }
    next();
  };
}

/**
 * Middleware that ensures a valid simple push url is present in the request.
 **/
function validateSimplePushURL(req, res, next) {
  requireParams("simple_push_url")(req, res, function() {
    req.simplePushURL = req.body.simple_push_url;
    if (req.simplePushURL.indexOf('http') !== 0) {
      res.sendError("body", "simple_push_url",
                    "simple_push_url should be a valid url");
      return;
    }
    next();
  });
}

/**
 * Middleware that ensures a valid callType is present in the request.
 **/
function validateCallType(req, res, next) {
  requireParams("callType")(req, res, function() {
    if (req.body.callType !== "audio" && req.body.callType !== "audio-video") {
      res.sendError("body", "callType", "Should be 'audio' or 'audio-video'");
      return;
    }
    next();
  });
}

/**
 * Validates the call url params are valid.
 *
 * In case they aren't, error out with an HTTP 400.
 * If they are valid, store them in the urlData parameter of the request.
 **/
function validateCallUrlParams(req, res, next) {
  var expiresIn = conf.get('callUrlTimeout'),
      maxTimeout = conf.get('callUrlMaxTimeout');

  if (req.body.hasOwnProperty("expiresIn")) {
    expiresIn = parseInt(req.body.expiresIn, 10);

    if (isNaN(expiresIn)) {
      res.sendError("body", "expiresIn", "should be a valid number");
      return;
    } else if (expiresIn > maxTimeout) {
      res.sendError("body", "expiresIn", "should be less than " + maxTimeout);
      return;
    }
  }
  if (req.token === undefined) {
    req.token = tokenlib.generateToken(conf.get("callUrlTokenSize"));
  }

  req.urlData = {
    userMac: req.user,
    callerId: req.body.callerId,
    timestamp: parseInt(Date.now() / 1000),
    issuer: req.body.issuer || ''
  };

  if (expiresIn !== undefined) {
    req.urlData.expires = req.urlData.timestamp +
                          expiresIn * tokenlib.ONE_HOUR;
  }
  next();
}

/**
 * Enable CORS for all requests.
 **/
app.all('*', corsEnabled);

/**
 * Checks that the service and its dependencies are healthy.
 **/
app.get("/__heartbeat__", function(req, res) {
  storage.ping(function(storageStatus) {
    tokBox.ping({timeout: conf.get('heartbeatTimeout')},
      function(requestError) {
        var status, message;
        if (storageStatus === true && requestError === null) {
          status = 200;
        } else {
          status = 503;
          if (requestError !== null) message = "TokBox " + requestError;
        }

        res.json(status, {
          storage: storageStatus,
          provider: (requestError === null) ? true : false,
          message: message
        });
      });
  });
});

/**
 * Displays some version information at the root of the service.
 **/
app.get("/", function(req, res) {
  var credentials = {
    name: loopPackageData.name,
    description: loopPackageData.description,
    version: loopPackageData.version,
    homepage: loopPackageData.homepage,
    endpoint: conf.get("protocol") + "://" + req.get('host'),
    fakeTokBox: conf.get('fakeTokBox')
  };

  if (!conf.get("displayVersion")) {
    delete credentials.version;
  }
  res.json(200, credentials);
});

/**
 * Registers the given user with the given simple push url.
 **/
app.post('/registration', authenticate, validateSimplePushURL,
    function(req, res) {
    storage.addUserSimplePushURL(req.user, req.simplePushURL,
      function(err) {
        if (res.serverError(err)) return;
        res.json(200, "ok");
      });
  });

/**
 * Deletes the given simple push URL (you need to have registered it to be able
 * to unregister).
 **/
app.delete('/registration', requireHawkSession, validateSimplePushURL,
  function(req, res) {
  storage.removeSimplePushURL(req.user, req.simplePushUrl, function(err) {
    if (res.serverError(err)) return;

    res.json(204, "");
  });
});


/**
 * Generates and return a call-url for the given callerId.
 **/
app.post('/call-url', requireHawkSession, requireParams('callerId'),
  validateCallUrlParams, function(req, res) {
    if (statsdClient !== undefined) {
      statsdClient.count('loop-call-urls', 1);
      statsdClient.count('loop-call-urls-' + req.user, 1);
    }

    storage.addUserCallUrlData(req.user, req.token, req.urlData,
      function(err) {
        if (res.serverError(err)) return;
        res.json(200, {
          callUrl: conf.get("webAppUrl").replace("{token}", req.token),
          expiresAt: req.urlData.expires
        });
      });
  });

/**
 * Return the callee friendly name for the given token.
 **/
app.get('/calls/:token', validateToken, function(req, res) {
  res.json(200, {
    calleeFriendlyName: req.callUrlData.issuer
  });
});

app.put('/call-url/:token', requireHawkSession, validateToken,
  validateCallUrlParams, function(req, res) {
    storage.updateUserCallUrlData(req.user, req.token, req.urlData,
      function(err) {
        if (err && err.notFound === true) {
          res.json(404, "Not Found");
          return;
        }
        else if (res.serverError(err)) return;

        res.json(200, {
          expiresAt: req.urlData.expires
        });
      });
  });

/**
 * List all the pending calls for the authenticated user.
 **/
app.get('/calls', requireHawkSession, function(req, res) {
    if (!req.query.hasOwnProperty('version')) {
      res.sendError("querystring", "version", "missing: version");
      return;
    }

    var version = req.query.version;

    storage.getUserCalls(req.user, function(err, records) {
      if (res.serverError(err)) return;

      var calls = records.filter(function(record) {
        return record.timestamp >= version;
      }).map(function(record) {
        return {
          callId: record.callId,
          callType: record.callType,
          callerId: record.callerId,
          websocketToken: record.wsCalleeToken,
          apiKey: tokBox.apiKey,
          sessionId: record.sessionId,
          sessionToken: record.calleeToken,
          callUrl: conf.get("webAppUrl").replace("{token}", record.callToken),
          urlCreationDate: record.urlCreationDate,
          progressURL: getProgressURL(req.get("host"))
        };
      });

      res.json(200, {calls: calls});
    });
  });

/**
 * Add a call from a registered user to another registered user.
 **/
app.post('/calls', requireHawkSession, requireParams('calleeId'),
  validateCallType, function(req, res) {

    storage.getHawkUserId(req.hawkIdHmac, function(err, encryptedUserId) {
      if (res.serverError(err)) return;

      var userId;
      if (encryptedUserId !== null) {
        userId = decrypt(req.hawk.id, encryptedUserId);
      }

      function callUser(calleeMac) {
        return function() {
          returnUserCallTokens({
            callType: req.body.callType,
            callerId: userId,
            user: calleeMac,
            progressURL: getProgressURL(req.get("host")),
            urls: callees[calleeMac]
          }, res);
        }();
      }

      var calleeId = req.body.calleeId;
      if (!Array.isArray(calleeId)) {
        calleeId = [calleeId];
      }

      // We get all the Loop users that match any of the ids provided by the
      // client. We may have none, one or multiple matches. If no match is found
      // we throw an error, otherwise we will follow the call process, storing
      // the call information and notifying to the correspoding matched users.
      var callees;
      async.each(calleeId, function(identity, callback) {
        var calleeMac = hmac(identity, conf.get('userMacSecret'));
        storage.getUserSimplePushURLs(calleeMac, function(err, urls) {
          if (err) {
            callback(err);
            return;
          }

          if (!callees) {
            callees = {};
          }
          callees[calleeMac] = urls;

          callback();
        });
      }, function(err) {
        if (res.serverError(err)) return;

        if (!callees) {
          res.json(400, 'No user to call found');
          return;
        }

        Object.keys(callees).forEach(callUser.bind(callees));
      });
    });
  });

/**
 * Revoke a given call url.
 **/
app.delete('/call-url/:token', requireHawkSession, validateToken,
  function(req, res) {
    if (req.callUrlData.userMac !== req.user) {
      res.json(403, "Forbidden");
      return;
    }
    storage.revokeURLToken(req.token, function(err, record) {
      if (res.serverError(err)) return;

      res.json(204, "");
    });
  });

/**
 * Initiate a call with the user identified by the given token.
 **/
app.post('/calls/:token', validateToken, validateCallType, function(req, res) {
  storage.getUserSimplePushURLs(req.callUrlData.userMac, function(err, urls) {
    if (res.serverError(err)) return;

    if (!urls) {
      res.json(410, 'Gone');
      return;
    }

    storage.getHawkUserId(req.hawkIdHmac, function(err, encryptedUserId) {
      if (res.serverError(err)) return;

      var userId;
      if (encryptedUserId !== null) {
        userId = decrypt(req.hawkIdHmac, encryptedUserId);
      }

      returnUserCallTokens({
        callType: req.callUrlData.callType,
        user: req.callUrlData.userMac,
        callerId: userId || req.callUrlData.callerId,
        calleeFriendlyName: req.callUrlData.issuer,
        callToken: req.token,
        urlCreationDate: req.callUrlData.timestamp,
        progressURL: getProgressURL(req.get("host")),
        urls: urls
      }, res);
    });
  });
});

/**
 * Returns the state of a given call.
 **/
app.get('/calls/id/:callId', function(req, res) {
  var callId = req.param('callId');
  storage.getCall(callId, function(err, result) {
    if (res.serverError(err)) return;

    if (result === null) {
      res.json(404, {error: "Call " + callId + " not found."});
      return;
    }
    res.json(200, "ok");
  });
});

/**
 * Rejects or cancel a given call.
 **/
app.delete('/calls/id/:callId', function(req, res) {
  var callId = req.param('callId');
  storage.deleteCall(callId, function(err, result) {
    if (res.serverError(err)) return;

    if (result === false) {
      res.json(404, {error: "Call " + callId + " not found."});
      return;
    }
    res.json(204, "");
  });
});


// Starts HTTP server.
var server = http.createServer(app);
server.listen(conf.get('port'), conf.get('host'), function(){
  console.log('Server listening on http://' +
              conf.get('host') + ':' + conf.get('port'));
});


// Handle websockets.
var ws = websockets(storage, logError, conf);
try {
  ws.register(server);
} catch (e) {
  logError(e);
}

// Handle SIGTERM signal.
function shutdown(cb) {
  server.close(function() {
    process.exit(0);
    if (cb !== undefined) {
      cb();
    }
  });
}

process.on('SIGTERM', shutdown);

module.exports = {
  app: app,
  server: server,
  conf: conf,
  storage: storage,
  validateToken: validateToken,
  requireParams: requireParams,
  request: request,
  tokBox: tokBox,
  statsdClient: statsdClient,
  authenticate: authenticate,
  requireHawkSession: requireHawkSession,
  validateSimplePushURL: validateSimplePushURL,
  validateCallType: validateCallType,
  returnUserCallTokens: returnUserCallTokens,
  shutdown: shutdown
};<|MERGE_RESOLUTION|>--- conflicted
+++ resolved
@@ -26,13 +26,9 @@
 var logMetrics = require('./middlewares').logMetrics;
 var async = require('async');
 var websockets = require('./websockets');
-<<<<<<< HEAD
-=======
 var encrypt = require("./encrypt").encrypt;
 var decrypt = require("./encrypt").decrypt;
 var getProgressURL = require('./utils').getProgressURL;
-
->>>>>>> f71e6f31
 var hawk = require('./hawk');
 var hmac = require('./hmac');
 var fxa = require('./fxa');
